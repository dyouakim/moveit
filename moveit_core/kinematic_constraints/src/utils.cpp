/*********************************************************************
 * Software License Agreement (BSD License)
 *
 *  Copyright (c) 2011, Willow Garage, Inc.
 *  All rights reserved.
 *
 *  Redistribution and use in source and binary forms, with or without
 *  modification, are permitted provided that the following conditions
 *  are met:
 *
 *   * Redistributions of source code must retain the above copyright
 *     notice, this list of conditions and the following disclaimer.
 *   * Redistributions in binary form must reproduce the above
 *     copyright notice, this list of conditions and the following
 *     disclaimer in the documentation and/or other materials provided
 *     with the distribution.
 *   * Neither the name of Willow Garage nor the names of its
 *     contributors may be used to endorse or promote products derived
 *     from this software without specific prior written permission.
 *
 *  THIS SOFTWARE IS PROVIDED BY THE COPYRIGHT HOLDERS AND CONTRIBUTORS
 *  "AS IS" AND ANY EXPRESS OR IMPLIED WARRANTIES, INCLUDING, BUT NOT
 *  LIMITED TO, THE IMPLIED WARRANTIES OF MERCHANTABILITY AND FITNESS
 *  FOR A PARTICULAR PURPOSE ARE DISCLAIMED. IN NO EVENT SHALL THE
 *  COPYRIGHT OWNER OR CONTRIBUTORS BE LIABLE FOR ANY DIRECT, INDIRECT,
 *  INCIDENTAL, SPECIAL, EXEMPLARY, OR CONSEQUENTIAL DAMAGES (INCLUDING,
 *  BUT NOT LIMITED TO, PROCUREMENT OF SUBSTITUTE GOODS OR SERVICES;
 *  LOSS OF USE, DATA, OR PROFITS; OR BUSINESS INTERRUPTION) HOWEVER
 *  CAUSED AND ON ANY THEORY OF LIABILITY, WHETHER IN CONTRACT, STRICT
 *  LIABILITY, OR TORT (INCLUDING NEGLIGENCE OR OTHERWISE) ARISING IN
 *  ANY WAY OUT OF THE USE OF THIS SOFTWARE, EVEN IF ADVISED OF THE
 *  POSSIBILITY OF SUCH DAMAGE.
 *********************************************************************/

/* Author: Ioan Sucan */

#include <moveit/kinematic_constraints/utils.h>
#include <geometric_shapes/solid_primitive_dims.h>
#include <eigen_conversions/eigen_msg.h>
#include <tf/transform_datatypes.h>
#include <xmlrpcpp/XmlRpcValue.h>

<<<<<<< HEAD
moveit_msgs::Constraints kinematic_constraints::mergeConstraints(const moveit_msgs::Constraints &first,
                                                                 const moveit_msgs::Constraints &second)
=======
#include <boost/algorithm/string/join.hpp>

namespace kinematic_constraints
{
const std::string LOGNAME = "kinematic_constraint_utils";

moveit_msgs::Constraints mergeConstraints(const moveit_msgs::Constraints& first, const moveit_msgs::Constraints& second)
>>>>>>> 0b612e77
{
  moveit_msgs::Constraints r;

  // add all joint constraints that are in first but not in second
  // and merge joint constraints that are for the same joint
  for (std::size_t i = 0; i < first.joint_constraints.size(); ++i)
  {
    bool add = true;
    for (std::size_t j = 0; j < second.joint_constraints.size(); ++j)
      if (second.joint_constraints[j].joint_name == first.joint_constraints[i].joint_name)
      {
        add = false;
        // now we merge
        moveit_msgs::JointConstraint m;
        const moveit_msgs::JointConstraint &a = first.joint_constraints[i];
        const moveit_msgs::JointConstraint &b = second.joint_constraints[j];
        double low = std::max(a.position - a.tolerance_below, b.position - b.tolerance_below);
        double high = std::min(a.position + a.tolerance_above, b.position + b.tolerance_above);
        if (low > high)
          ROS_ERROR_NAMED("kinematic_constraints",
                          "Attempted to merge incompatible constraints for joint '%s'. Discarding constraint.",
                          a.joint_name.c_str());
        else
        {
          m.joint_name = a.joint_name;
          m.position =
              std::max(low, std::min((a.position * a.weight + b.position * b.weight) / (a.weight + b.weight), high));
          m.weight = (a.weight + b.weight) / 2.0;
          m.tolerance_above = std::max(0.0, high - m.position);
          m.tolerance_below = std::max(0.0, m.position - low);
          r.joint_constraints.push_back(m);
        }
        break;
      }
    if (add)
      r.joint_constraints.push_back(first.joint_constraints[i]);
  }

  // add all joint constraints that are in second but not in first
  for (std::size_t i = 0; i < second.joint_constraints.size(); ++i)
  {
    bool add = true;
    for (std::size_t j = 0; j < first.joint_constraints.size(); ++j)
      if (second.joint_constraints[i].joint_name == first.joint_constraints[j].joint_name)
      {
        add = false;
        break;
      }
    if (add)
      r.joint_constraints.push_back(second.joint_constraints[i]);
  }

  // merge rest of constraints
  r.position_constraints = first.position_constraints;
  for (std::size_t i = 0; i < second.position_constraints.size(); ++i)
    r.position_constraints.push_back(second.position_constraints[i]);

  r.orientation_constraints = first.orientation_constraints;
  for (std::size_t i = 0; i < second.orientation_constraints.size(); ++i)
    r.orientation_constraints.push_back(second.orientation_constraints[i]);

  r.visibility_constraints = first.visibility_constraints;
  for (std::size_t i = 0; i < second.visibility_constraints.size(); ++i)
    r.visibility_constraints.push_back(second.visibility_constraints[i]);

  return r;
}

<<<<<<< HEAD
bool kinematic_constraints::isEmpty(const moveit_msgs::Constraints &constr)
=======
bool isEmpty(const moveit_msgs::Constraints& constr)
>>>>>>> 0b612e77
{
  return constr.position_constraints.empty() && constr.orientation_constraints.empty() &&
         constr.visibility_constraints.empty() && constr.joint_constraints.empty();
}

<<<<<<< HEAD
std::size_t kinematic_constraints::countIndividualConstraints(const moveit_msgs::Constraints &constr)
=======
std::size_t countIndividualConstraints(const moveit_msgs::Constraints& constr)
>>>>>>> 0b612e77
{
  return constr.position_constraints.size() + constr.orientation_constraints.size() +
         constr.visibility_constraints.size() + constr.joint_constraints.size();
}

<<<<<<< HEAD
moveit_msgs::Constraints kinematic_constraints::constructGoalConstraints(const robot_state::RobotState &state,
                                                                         const robot_model::JointModelGroup *jmg,
                                                                         double tolerance)
=======
moveit_msgs::Constraints constructGoalConstraints(const robot_state::RobotState& state,
                                                  const robot_model::JointModelGroup* jmg, double tolerance)
>>>>>>> 0b612e77
{
  return constructGoalConstraints(state, jmg, tolerance, tolerance);
}

<<<<<<< HEAD
moveit_msgs::Constraints kinematic_constraints::constructGoalConstraints(const robot_state::RobotState &state,
                                                                         const robot_model::JointModelGroup *jmg,
                                                                         double tolerance_below, double tolerance_above)
=======
moveit_msgs::Constraints constructGoalConstraints(const robot_state::RobotState& state,
                                                  const robot_model::JointModelGroup* jmg, double tolerance_below,
                                                  double tolerance_above)
>>>>>>> 0b612e77
{
  moveit_msgs::Constraints goal;
  std::vector<double> vals;
  state.copyJointGroupPositions(jmg, vals);
  goal.joint_constraints.resize(vals.size());
  for (std::size_t i = 0; i < vals.size(); ++i)
  {
    goal.joint_constraints[i].joint_name = jmg->getVariableNames()[i];
    goal.joint_constraints[i].position = vals[i];
    goal.joint_constraints[i].tolerance_above = tolerance_below;
    goal.joint_constraints[i].tolerance_below = tolerance_above;
    goal.joint_constraints[i].weight = 1.0;
  }

  return goal;
}

<<<<<<< HEAD
moveit_msgs::Constraints kinematic_constraints::constructGoalConstraints(const std::string &link_name,
                                                                         const geometry_msgs::PoseStamped &pose,
                                                                         double tolerance_pos, double tolerance_angle)
=======
moveit_msgs::Constraints constructGoalConstraints(const std::string& link_name, const geometry_msgs::PoseStamped& pose,
                                                  double tolerance_pos, double tolerance_angle)
>>>>>>> 0b612e77
{
  moveit_msgs::Constraints goal;

  goal.position_constraints.resize(1);
  moveit_msgs::PositionConstraint &pcm = goal.position_constraints[0];
  pcm.link_name = link_name;
  pcm.target_point_offset.x = 0;
  pcm.target_point_offset.y = 0;
  pcm.target_point_offset.z = 0;
  pcm.constraint_region.primitives.resize(1);
  shape_msgs::SolidPrimitive &bv = pcm.constraint_region.primitives[0];
  bv.type = shape_msgs::SolidPrimitive::SPHERE;
  bv.dimensions.resize(geometric_shapes::SolidPrimitiveDimCount<shape_msgs::SolidPrimitive::SPHERE>::value);
  bv.dimensions[shape_msgs::SolidPrimitive::SPHERE_RADIUS] = tolerance_pos;

  pcm.header = pose.header;
  pcm.constraint_region.primitive_poses.resize(1);
  pcm.constraint_region.primitive_poses[0].position = pose.pose.position;

  // orientation of constraint region does not affect anything, since it is a sphere
  pcm.constraint_region.primitive_poses[0].orientation.x = 0.0;
  pcm.constraint_region.primitive_poses[0].orientation.y = 0.0;
  pcm.constraint_region.primitive_poses[0].orientation.z = 0.0;
  pcm.constraint_region.primitive_poses[0].orientation.w = 1.0;
  pcm.weight = 1.0;

  goal.orientation_constraints.resize(1);
  moveit_msgs::OrientationConstraint &ocm = goal.orientation_constraints[0];
  ocm.link_name = link_name;
  ocm.header = pose.header;
  ocm.orientation = pose.pose.orientation;
  ocm.absolute_x_axis_tolerance = tolerance_angle;
  ocm.absolute_y_axis_tolerance = tolerance_angle;
  ocm.absolute_z_axis_tolerance = tolerance_angle;
  ocm.weight = 1.0;
  return goal;
}

<<<<<<< HEAD
moveit_msgs::Constraints kinematic_constraints::constructGoalConstraints(const std::string &link_name,
                                                                         const geometry_msgs::PoseStamped &pose,
                                                                         const std::vector<double> &tolerance_pos,
                                                                         const std::vector<double> &tolerance_angle)
=======
moveit_msgs::Constraints constructGoalConstraints(const std::string& link_name, const geometry_msgs::PoseStamped& pose,
                                                  const std::vector<double>& tolerance_pos,
                                                  const std::vector<double>& tolerance_angle)
>>>>>>> 0b612e77
{
  moveit_msgs::Constraints goal = constructGoalConstraints(link_name, pose);
  if (tolerance_pos.size() == 3)
  {
    shape_msgs::SolidPrimitive &bv = goal.position_constraints[0].constraint_region.primitives[0];
    bv.type = shape_msgs::SolidPrimitive::BOX;
    bv.dimensions.resize(geometric_shapes::SolidPrimitiveDimCount<shape_msgs::SolidPrimitive::BOX>::value);
    bv.dimensions[shape_msgs::SolidPrimitive::BOX_X] = tolerance_pos[0];
    bv.dimensions[shape_msgs::SolidPrimitive::BOX_Y] = tolerance_pos[1];
    bv.dimensions[shape_msgs::SolidPrimitive::BOX_Z] = tolerance_pos[2];
  }
  if (tolerance_angle.size() == 3)
  {
    moveit_msgs::OrientationConstraint &ocm = goal.orientation_constraints[0];
    ocm.absolute_x_axis_tolerance = tolerance_angle[0];
    ocm.absolute_y_axis_tolerance = tolerance_angle[1];
    ocm.absolute_z_axis_tolerance = tolerance_angle[2];
  }
  return goal;
}

<<<<<<< HEAD
moveit_msgs::Constraints kinematic_constraints::constructGoalConstraints(const std::string &link_name,
                                                                         const geometry_msgs::QuaternionStamped &quat,
                                                                         double tolerance)
=======
moveit_msgs::Constraints constructGoalConstraints(const std::string& link_name,
                                                  const geometry_msgs::QuaternionStamped& quat, double tolerance)
>>>>>>> 0b612e77
{
  moveit_msgs::Constraints goal;
  goal.orientation_constraints.resize(1);
  moveit_msgs::OrientationConstraint &ocm = goal.orientation_constraints[0];
  ocm.link_name = link_name;
  ocm.header = quat.header;
  ocm.orientation = quat.quaternion;
  ocm.absolute_x_axis_tolerance = tolerance;
  ocm.absolute_y_axis_tolerance = tolerance;
  ocm.absolute_z_axis_tolerance = tolerance;
  ocm.weight = 1.0;
  return goal;
}

<<<<<<< HEAD
moveit_msgs::Constraints kinematic_constraints::constructGoalConstraints(const std::string &link_name,
                                                                         const geometry_msgs::PointStamped &goal_point,
                                                                         double tolerance)
=======
moveit_msgs::Constraints constructGoalConstraints(const std::string& link_name,
                                                  const geometry_msgs::PointStamped& goal_point, double tolerance)
>>>>>>> 0b612e77
{
  geometry_msgs::Point p;
  p.x = 0;
  p.y = 0;
  p.z = 0;
  return constructGoalConstraints(link_name, p, goal_point, tolerance);
}

<<<<<<< HEAD
moveit_msgs::Constraints kinematic_constraints::constructGoalConstraints(const std::string &link_name,
                                                                         const geometry_msgs::Point &reference_point,
                                                                         const geometry_msgs::PointStamped &goal_point,
                                                                         double tolerance)
=======
moveit_msgs::Constraints constructGoalConstraints(const std::string& link_name,
                                                  const geometry_msgs::Point& reference_point,
                                                  const geometry_msgs::PointStamped& goal_point, double tolerance)
>>>>>>> 0b612e77
{
  moveit_msgs::Constraints goal;
  goal.position_constraints.resize(1);
  moveit_msgs::PositionConstraint &pcm = goal.position_constraints[0];
  pcm.link_name = link_name;
  pcm.target_point_offset.x = reference_point.x;
  pcm.target_point_offset.y = reference_point.y;
  pcm.target_point_offset.z = reference_point.z;
  pcm.constraint_region.primitives.resize(1);
  pcm.constraint_region.primitives[0].type = shape_msgs::SolidPrimitive::SPHERE;
  pcm.constraint_region.primitives[0].dimensions.resize(
      geometric_shapes::SolidPrimitiveDimCount<shape_msgs::SolidPrimitive::SPHERE>::value);
  pcm.constraint_region.primitives[0].dimensions[shape_msgs::SolidPrimitive::SPHERE_RADIUS] = tolerance;

  pcm.header = goal_point.header;
  pcm.constraint_region.primitive_poses.resize(1);
  pcm.constraint_region.primitive_poses[0].position = goal_point.point;

  // orientation of constraint region does not affect anything, since it is a sphere
  pcm.constraint_region.primitive_poses[0].orientation.x = 0.0;
  pcm.constraint_region.primitive_poses[0].orientation.y = 0.0;
  pcm.constraint_region.primitive_poses[0].orientation.z = 0.0;
  pcm.constraint_region.primitive_poses[0].orientation.w = 1.0;
  pcm.weight = 1.0;

  return goal;
}

static double parseDouble(XmlRpc::XmlRpcValue& v)
{
  if (v.getType() == XmlRpc::XmlRpcValue::TypeDouble)
    return static_cast<double>(v);
  else if (v.getType() == XmlRpc::XmlRpcValue::TypeInt)
    return static_cast<int>(v);
  else
    return 0.0;
}

static bool isArray(XmlRpc::XmlRpcValue& v, size_t size, const std::string& name = "",
                    const std::string& description = "")
{
  if (v.getType() != XmlRpc::XmlRpcValue::TypeArray || static_cast<size_t>(v.size()) != size)
  {
    if (!name.empty())
      ROS_WARN_STREAM_NAMED(LOGNAME, name << " is not an array[" << size << "] of " << description);
    return false;
  }
  return true;
}

static bool isStruct(XmlRpc::XmlRpcValue& v, const std::set<std::string>& keys, const std::string& name = "")
{
  if (v.getType() != XmlRpc::XmlRpcValue::TypeStruct)
  {
    if (!name.empty())
      ROS_WARN_STREAM_NAMED(LOGNAME, name << " is not a struct with keys " << boost::join(keys, ","));
    return false;
  }

  for (const std::string& key : keys)
    if (!v.hasMember(key))
    {
      if (!name.empty())
        ROS_WARN_STREAM_NAMED(LOGNAME, name << " is not a struct with keys " << boost::join(keys, ",") << " (misses "
                                            << key << ")");
      return false;
    }

  return true;
}

static bool constructPoseStamped(XmlRpc::XmlRpcValue::iterator& it, geometry_msgs::PoseStamped& pose)
{
  if (!isStruct(it->second, { "frame_id", "position", "orientation" }, it->first))
    return false;
  pose.header.frame_id = static_cast<std::string>(it->second["frame_id"]);

  if (!isArray(it->second["orientation"], 3, "orientation", "RPY values"))
    return false;
  pose.pose.orientation = tf::createQuaternionMsgFromRollPitchYaw(parseDouble(it->second["orientation"][0]),
                                                                  parseDouble(it->second["orientation"][1]),
                                                                  parseDouble(it->second["orientation"][2]));

  if (!isArray(it->second["position"], 3, "position", "xyz position"))
    return false;
  pose.pose.position.x = parseDouble(it->second["position"][0]);
  pose.pose.position.y = parseDouble(it->second["position"][1]);
  pose.pose.position.z = parseDouble(it->second["position"][2]);

  return true;
}

static bool constructConstraint(XmlRpc::XmlRpcValue& params, moveit_msgs::JointConstraint& constraint)
{
  for (XmlRpc::XmlRpcValue::iterator it = params.begin(); it != params.end(); ++it)
  {
    if (it->first == "type")
      continue;
    else if (it->first == "joint_name")
      constraint.joint_name = static_cast<std::string>(it->second);
    else if (it->first == "weight")
      constraint.weight = parseDouble(it->second);
    else if (it->first == "position")
    {
      constraint.position = parseDouble(it->second);
    }
    else if (it->first == "tolerance")
    {
      constraint.tolerance_below = parseDouble(it->second);
      constraint.tolerance_above = parseDouble(it->second);
    }
    else if (it->first == "tolerances")
    {
      if (!isArray(it->second, 2, it->first, "lower/upper tolerances"))
        return false;

      constraint.tolerance_below = parseDouble(it->second[0]);
      constraint.tolerance_above = parseDouble(it->second[1]);
    }
    else if (it->first == "bounds")
    {
      if (!isArray(it->second, 2, it->first, "lower/upper bound"))
        return false;

      const double lower_bound = parseDouble(it->second[0]);
      const double upper_bound = parseDouble(it->second[1]);

      constraint.position = (lower_bound + upper_bound) / 2;
      constraint.tolerance_below = constraint.position - lower_bound;
      constraint.tolerance_above = upper_bound - constraint.position;
    }
    else
    {
      ROS_WARN_STREAM_NAMED(LOGNAME, "joint constraint contains unknown entity '" << it->first << "'");
    }
  }
  return true;
}

static bool constructConstraint(XmlRpc::XmlRpcValue& params, moveit_msgs::PositionConstraint& constraint)
{
  for (XmlRpc::XmlRpcValue::iterator it = params.begin(); it != params.end(); ++it)
  {
    if (it->first == "type")
      continue;
    else if (it->first == "frame_id")
      constraint.header.frame_id = static_cast<std::string>(it->second);
    else if (it->first == "weight")
      constraint.weight = parseDouble(it->second);
    else if (it->first == "link_name")
      constraint.link_name = static_cast<std::string>(it->second);
    else if (it->first == "target_offset")
    {
      if (!isArray(it->second, 3, it->first, "x/y/z position"))
        return false;

      constraint.target_point_offset.x = parseDouble(it->second[0]);
      constraint.target_point_offset.y = parseDouble(it->second[1]);
      constraint.target_point_offset.z = parseDouble(it->second[2]);
    }
    else if (it->first == "region")
    {
      if (!isStruct(it->second, { "x", "y", "z" }, "region"))
        return false;

      constraint.constraint_region.primitive_poses.emplace_back();
      constraint.constraint_region.primitives.emplace_back();

      geometry_msgs::Pose& region_pose = constraint.constraint_region.primitive_poses.back();
      shape_msgs::SolidPrimitive& region_primitive = constraint.constraint_region.primitives.back();

      region_primitive.type = shape_msgs::SolidPrimitive::BOX;
      region_primitive.dimensions.resize(3);

      std::function<void(XmlRpc::XmlRpcValue&, double&, double&)> parse_dimension =
          [](XmlRpc::XmlRpcValue& it, double& center, double& dimension) {
            center = (parseDouble(it[0]) + parseDouble(it[1])) / 2;
            dimension = parseDouble(it[1]) - parseDouble(it[0]);
          };

      parse_dimension(it->second["x"], region_pose.position.x,
                      region_primitive.dimensions[shape_msgs::SolidPrimitive::BOX_X]);
      parse_dimension(it->second["y"], region_pose.position.y,
                      region_primitive.dimensions[shape_msgs::SolidPrimitive::BOX_Y]);
      parse_dimension(it->second["z"], region_pose.position.z,
                      region_primitive.dimensions[shape_msgs::SolidPrimitive::BOX_Z]);

      region_pose.orientation.w = 1.0;
    }
    else
    {
      ROS_WARN_STREAM_NAMED(LOGNAME, "position constraint contains unknown entity '" << it->first << "'");
    }
  }
  return true;
}

static bool constructConstraint(XmlRpc::XmlRpcValue& params, moveit_msgs::OrientationConstraint& constraint)
{
  for (XmlRpc::XmlRpcValue::iterator it = params.begin(); it != params.end(); ++it)
  {
    if (it->first == "type")
      continue;
    else if (it->first == "frame_id")
      constraint.header.frame_id = static_cast<std::string>(it->second);
    else if (it->first == "weight")
      constraint.weight = parseDouble(it->second);
    else if (it->first == "link_name")
      constraint.link_name = static_cast<std::string>(it->second);
    else if (it->first == "orientation")
    {
      if (!isArray(it->second, 3, it->first, "RPY values"))
        return false;

      constraint.orientation = tf::createQuaternionMsgFromRollPitchYaw(
          parseDouble(it->second[0]), parseDouble(it->second[1]), parseDouble(it->second[2]));
    }
    else if (it->first == "tolerances")
    {
      if (!isArray(it->second, 3, it->first, "xyz tolerances"))
        return false;

      constraint.absolute_x_axis_tolerance = parseDouble(it->second[0]);
      constraint.absolute_y_axis_tolerance = parseDouble(it->second[1]);
      constraint.absolute_z_axis_tolerance = parseDouble(it->second[2]);
    }
    else
    {
      ROS_WARN_STREAM_NAMED(LOGNAME, "orientation constraint contains unknown entity '" << it->first << "'");
    }
  }
  return true;
}

static bool constructConstraint(XmlRpc::XmlRpcValue& params, moveit_msgs::VisibilityConstraint& constraint)
{
  for (XmlRpc::XmlRpcValue::iterator it = params.begin(); it != params.end(); ++it)
  {
    if (it->first == "type")
      continue;
    else if (it->first == "weight")
      constraint.weight = parseDouble(it->second);
    else if (it->first == "target_radius")
      constraint.target_radius = parseDouble(it->second);
    else if (it->first == "target_pose")
    {
      if (!constructPoseStamped(it, constraint.target_pose))
        return false;
    }
    else if (it->first == "cone_sides")
      constraint.cone_sides = static_cast<int>(it->second);
    else if (it->first == "sensor_pose")
    {
      if (!constructPoseStamped(it, constraint.sensor_pose))
        return false;
    }
    else if (it->first == "max_view_angle")
      constraint.max_view_angle = parseDouble(it->second);
    else if (it->first == "max_range_angle")
      constraint.max_range_angle = parseDouble(it->second);
    else
    {
      ROS_WARN_STREAM_NAMED(LOGNAME, "orientation constraint contains unknown entity '" << it->first << "'");
    }
  }

  constraint.sensor_view_direction = moveit_msgs::VisibilityConstraint::SENSOR_X;

  return true;
}

static bool collectConstraints(XmlRpc::XmlRpcValue& params, moveit_msgs::Constraints& constraints)
{
  if (params.getType() != XmlRpc::XmlRpcValue::TypeArray)
  {
    ROS_ERROR_NAMED(LOGNAME, "expected constraints as array");
    return false;
  }

  for (int i = 0; i < params.size(); ++i)
  {
    if (!params[i].hasMember("type"))
    {
      ROS_ERROR_NAMED(LOGNAME, "constraint parameter does not specify its type");
    }
    else if (params[i]["type"] == "joint")
    {
      constraints.joint_constraints.emplace_back();
      if (!constructConstraint(params[i], constraints.joint_constraints.back()))
        return false;
    }
    else if (params[i]["type"] == "position")
    {
      constraints.position_constraints.emplace_back();
      if (!constructConstraint(params[i], constraints.position_constraints.back()))
        return false;
    }
    else if (params[i]["type"] == "orientation")
    {
      constraints.orientation_constraints.emplace_back();
      if (!constructConstraint(params[i], constraints.orientation_constraints.back()))
        return false;
    }
    else if (params[i]["type"] == "visibility")
    {
      constraints.visibility_constraints.emplace_back();
      if (!constructConstraint(params[i], constraints.visibility_constraints.back()))
        return false;
    }
  }

  return true;
}

bool constructConstraints(XmlRpc::XmlRpcValue& params, moveit_msgs::Constraints& constraints)
{
  if (!isStruct(params, { "name", "constraints" }, "Parameter"))
    return false;

  constraints.name = static_cast<std::string>(params["name"]);
  return collectConstraints(params["constraints"], constraints);
}
}<|MERGE_RESOLUTION|>--- conflicted
+++ resolved
@@ -40,10 +40,6 @@
 #include <tf/transform_datatypes.h>
 #include <xmlrpcpp/XmlRpcValue.h>
 
-<<<<<<< HEAD
-moveit_msgs::Constraints kinematic_constraints::mergeConstraints(const moveit_msgs::Constraints &first,
-                                                                 const moveit_msgs::Constraints &second)
-=======
 #include <boost/algorithm/string/join.hpp>
 
 namespace kinematic_constraints
@@ -51,7 +47,6 @@
 const std::string LOGNAME = "kinematic_constraint_utils";
 
 moveit_msgs::Constraints mergeConstraints(const moveit_msgs::Constraints& first, const moveit_msgs::Constraints& second)
->>>>>>> 0b612e77
 {
   moveit_msgs::Constraints r;
 
@@ -66,8 +61,8 @@
         add = false;
         // now we merge
         moveit_msgs::JointConstraint m;
-        const moveit_msgs::JointConstraint &a = first.joint_constraints[i];
-        const moveit_msgs::JointConstraint &b = second.joint_constraints[j];
+        const moveit_msgs::JointConstraint& a = first.joint_constraints[i];
+        const moveit_msgs::JointConstraint& b = second.joint_constraints[j];
         double low = std::max(a.position - a.tolerance_below, b.position - b.tolerance_below);
         double high = std::min(a.position + a.tolerance_above, b.position + b.tolerance_above);
         if (low > high)
@@ -120,47 +115,27 @@
   return r;
 }
 
-<<<<<<< HEAD
-bool kinematic_constraints::isEmpty(const moveit_msgs::Constraints &constr)
-=======
 bool isEmpty(const moveit_msgs::Constraints& constr)
->>>>>>> 0b612e77
 {
   return constr.position_constraints.empty() && constr.orientation_constraints.empty() &&
          constr.visibility_constraints.empty() && constr.joint_constraints.empty();
 }
 
-<<<<<<< HEAD
-std::size_t kinematic_constraints::countIndividualConstraints(const moveit_msgs::Constraints &constr)
-=======
 std::size_t countIndividualConstraints(const moveit_msgs::Constraints& constr)
->>>>>>> 0b612e77
 {
   return constr.position_constraints.size() + constr.orientation_constraints.size() +
          constr.visibility_constraints.size() + constr.joint_constraints.size();
 }
 
-<<<<<<< HEAD
-moveit_msgs::Constraints kinematic_constraints::constructGoalConstraints(const robot_state::RobotState &state,
-                                                                         const robot_model::JointModelGroup *jmg,
-                                                                         double tolerance)
-=======
 moveit_msgs::Constraints constructGoalConstraints(const robot_state::RobotState& state,
                                                   const robot_model::JointModelGroup* jmg, double tolerance)
->>>>>>> 0b612e77
 {
   return constructGoalConstraints(state, jmg, tolerance, tolerance);
 }
 
-<<<<<<< HEAD
-moveit_msgs::Constraints kinematic_constraints::constructGoalConstraints(const robot_state::RobotState &state,
-                                                                         const robot_model::JointModelGroup *jmg,
-                                                                         double tolerance_below, double tolerance_above)
-=======
 moveit_msgs::Constraints constructGoalConstraints(const robot_state::RobotState& state,
                                                   const robot_model::JointModelGroup* jmg, double tolerance_below,
                                                   double tolerance_above)
->>>>>>> 0b612e77
 {
   moveit_msgs::Constraints goal;
   std::vector<double> vals;
@@ -178,25 +153,19 @@
   return goal;
 }
 
-<<<<<<< HEAD
-moveit_msgs::Constraints kinematic_constraints::constructGoalConstraints(const std::string &link_name,
-                                                                         const geometry_msgs::PoseStamped &pose,
-                                                                         double tolerance_pos, double tolerance_angle)
-=======
 moveit_msgs::Constraints constructGoalConstraints(const std::string& link_name, const geometry_msgs::PoseStamped& pose,
                                                   double tolerance_pos, double tolerance_angle)
->>>>>>> 0b612e77
 {
   moveit_msgs::Constraints goal;
 
   goal.position_constraints.resize(1);
-  moveit_msgs::PositionConstraint &pcm = goal.position_constraints[0];
+  moveit_msgs::PositionConstraint& pcm = goal.position_constraints[0];
   pcm.link_name = link_name;
   pcm.target_point_offset.x = 0;
   pcm.target_point_offset.y = 0;
   pcm.target_point_offset.z = 0;
   pcm.constraint_region.primitives.resize(1);
-  shape_msgs::SolidPrimitive &bv = pcm.constraint_region.primitives[0];
+  shape_msgs::SolidPrimitive& bv = pcm.constraint_region.primitives[0];
   bv.type = shape_msgs::SolidPrimitive::SPHERE;
   bv.dimensions.resize(geometric_shapes::SolidPrimitiveDimCount<shape_msgs::SolidPrimitive::SPHERE>::value);
   bv.dimensions[shape_msgs::SolidPrimitive::SPHERE_RADIUS] = tolerance_pos;
@@ -213,7 +182,7 @@
   pcm.weight = 1.0;
 
   goal.orientation_constraints.resize(1);
-  moveit_msgs::OrientationConstraint &ocm = goal.orientation_constraints[0];
+  moveit_msgs::OrientationConstraint& ocm = goal.orientation_constraints[0];
   ocm.link_name = link_name;
   ocm.header = pose.header;
   ocm.orientation = pose.pose.orientation;
@@ -221,24 +190,18 @@
   ocm.absolute_y_axis_tolerance = tolerance_angle;
   ocm.absolute_z_axis_tolerance = tolerance_angle;
   ocm.weight = 1.0;
+
   return goal;
 }
 
-<<<<<<< HEAD
-moveit_msgs::Constraints kinematic_constraints::constructGoalConstraints(const std::string &link_name,
-                                                                         const geometry_msgs::PoseStamped &pose,
-                                                                         const std::vector<double> &tolerance_pos,
-                                                                         const std::vector<double> &tolerance_angle)
-=======
 moveit_msgs::Constraints constructGoalConstraints(const std::string& link_name, const geometry_msgs::PoseStamped& pose,
                                                   const std::vector<double>& tolerance_pos,
                                                   const std::vector<double>& tolerance_angle)
->>>>>>> 0b612e77
 {
   moveit_msgs::Constraints goal = constructGoalConstraints(link_name, pose);
   if (tolerance_pos.size() == 3)
   {
-    shape_msgs::SolidPrimitive &bv = goal.position_constraints[0].constraint_region.primitives[0];
+    shape_msgs::SolidPrimitive& bv = goal.position_constraints[0].constraint_region.primitives[0];
     bv.type = shape_msgs::SolidPrimitive::BOX;
     bv.dimensions.resize(geometric_shapes::SolidPrimitiveDimCount<shape_msgs::SolidPrimitive::BOX>::value);
     bv.dimensions[shape_msgs::SolidPrimitive::BOX_X] = tolerance_pos[0];
@@ -247,7 +210,7 @@
   }
   if (tolerance_angle.size() == 3)
   {
-    moveit_msgs::OrientationConstraint &ocm = goal.orientation_constraints[0];
+    moveit_msgs::OrientationConstraint& ocm = goal.orientation_constraints[0];
     ocm.absolute_x_axis_tolerance = tolerance_angle[0];
     ocm.absolute_y_axis_tolerance = tolerance_angle[1];
     ocm.absolute_z_axis_tolerance = tolerance_angle[2];
@@ -255,18 +218,12 @@
   return goal;
 }
 
-<<<<<<< HEAD
-moveit_msgs::Constraints kinematic_constraints::constructGoalConstraints(const std::string &link_name,
-                                                                         const geometry_msgs::QuaternionStamped &quat,
-                                                                         double tolerance)
-=======
 moveit_msgs::Constraints constructGoalConstraints(const std::string& link_name,
                                                   const geometry_msgs::QuaternionStamped& quat, double tolerance)
->>>>>>> 0b612e77
 {
   moveit_msgs::Constraints goal;
   goal.orientation_constraints.resize(1);
-  moveit_msgs::OrientationConstraint &ocm = goal.orientation_constraints[0];
+  moveit_msgs::OrientationConstraint& ocm = goal.orientation_constraints[0];
   ocm.link_name = link_name;
   ocm.header = quat.header;
   ocm.orientation = quat.quaternion;
@@ -277,14 +234,8 @@
   return goal;
 }
 
-<<<<<<< HEAD
-moveit_msgs::Constraints kinematic_constraints::constructGoalConstraints(const std::string &link_name,
-                                                                         const geometry_msgs::PointStamped &goal_point,
-                                                                         double tolerance)
-=======
 moveit_msgs::Constraints constructGoalConstraints(const std::string& link_name,
                                                   const geometry_msgs::PointStamped& goal_point, double tolerance)
->>>>>>> 0b612e77
 {
   geometry_msgs::Point p;
   p.x = 0;
@@ -293,20 +244,13 @@
   return constructGoalConstraints(link_name, p, goal_point, tolerance);
 }
 
-<<<<<<< HEAD
-moveit_msgs::Constraints kinematic_constraints::constructGoalConstraints(const std::string &link_name,
-                                                                         const geometry_msgs::Point &reference_point,
-                                                                         const geometry_msgs::PointStamped &goal_point,
-                                                                         double tolerance)
-=======
 moveit_msgs::Constraints constructGoalConstraints(const std::string& link_name,
                                                   const geometry_msgs::Point& reference_point,
                                                   const geometry_msgs::PointStamped& goal_point, double tolerance)
->>>>>>> 0b612e77
 {
   moveit_msgs::Constraints goal;
   goal.position_constraints.resize(1);
-  moveit_msgs::PositionConstraint &pcm = goal.position_constraints[0];
+  moveit_msgs::PositionConstraint& pcm = goal.position_constraints[0];
   pcm.link_name = link_name;
   pcm.target_point_offset.x = reference_point.x;
   pcm.target_point_offset.y = reference_point.y;
@@ -625,4 +569,4 @@
   constraints.name = static_cast<std::string>(params["name"]);
   return collectConstraints(params["constraints"], constraints);
 }
-}+}
