--- conflicted
+++ resolved
@@ -128,7 +128,7 @@
   cd.enableGroup(robot.getRobotModel());
   for (std::size_t i = 0; !cd.done_ && i < fcl_obj.collision_objects_.size(); ++i)
     manager_->collide(fcl_obj.collision_objects_[i].get(), &cd, &collisionCallback);
-  
+
   if (req.distance)
   {
     DistanceRequest dreq;
@@ -181,16 +181,7 @@
     FCLGeometryConstPtr g = createCollisionGeometry(obj->shapes_[i], obj);
     if (g)
     {
-<<<<<<< HEAD
-       /*if(g->collision_geometry_->getObjectType()== fcl::OBJECT_TYPE::OT_OCTREE )
-      ROS_ERROR_STREAM("from FCL "<<((fcl::OcTree*)g->collision_geometry_.get())->getOccupancyThres()
-        <<","<<g->collision_geometry_->getNodeType()<<","<<g->collision_geometry_data_->shape_index
-        );*/
-
-      fcl::CollisionObject* co = new fcl::CollisionObject(g->collision_geometry_, transform2fcl(obj->shape_poses_[i]));
-=======
       auto co = new fcl::CollisionObject(g->collision_geometry_, transform2fcl(obj->shape_poses_[i]));
->>>>>>> 0b612e77
       fcl_obj.collision_objects_.push_back(FCLCollisionObjectPtr(co));
       fcl_obj.collision_geometry_.push_back(g);
     }
@@ -282,30 +273,15 @@
   FCLObject fcl_obj;
   robot_fcl.constructFCLObject(state, fcl_obj);
 
-<<<<<<< HEAD
-  CollisionRequest req;
-  req.verbose = true;//verbose;
-  CollisionResult res;
-  CollisionData cd(&req, &res, acm);
-  cd.enableGroup(robot.getRobotModel());
-  double start = ros::Time::now().toSec();
-  for (std::size_t i = 0; !cd.done_ && i < fcl_obj.collision_objects_.size(); ++i)
+  DistanceData drd(&req, &res);
+  for (std::size_t i = 0; !drd.done && i < fcl_obj.collision_objects_.size(); ++i)
   {
     if (i>=1 && i<=22)
       continue;
     if(i==25)
       continue;
-    
-    manager_->distance(fcl_obj.collision_objects_[i].get(), &cd, &distanceCallback);
-    //ROS_INFO_STREAM("Dist to obst for link "<<i<<" is "<<res.distance);
-  }
-  ROS_INFO_STREAM("Total Dist computation duration is "<<ros::Time::now().toSec()-start);
-  return res.distance;
-=======
-  DistanceData drd(&req, &res);
-  for (std::size_t i = 0; !drd.done && i < fcl_obj.collision_objects_.size(); ++i)
     manager_->distance(fcl_obj.collision_objects_[i].get(), &drd, &distanceCallback);
->>>>>>> 0b612e77
+  }
 }
 
 void CollisionWorldFCL::distanceWorld(const DistanceRequest& req, DistanceResult& res,
