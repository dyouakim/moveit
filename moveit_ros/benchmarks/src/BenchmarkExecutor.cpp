--- conflicted
+++ resolved
@@ -355,14 +355,10 @@
   std::vector<TrajectoryConstraints> traj_constraints;
   std::vector<BenchmarkRequest> queries;
 
-<<<<<<< HEAD
-
-
   const std::string& group_name = opts.getGroupName();
   std::vector<std::string> pathConstraints;
   pathConstraints.push_back(opts.getPathConstraintRegex());
-=======
->>>>>>> 0b612e77
+
   bool ok = loadPlanningScene(opts.getSceneName(), scene_msg) && loadStates(opts.getStartStateRegex(), start_states) &&
             loadPathConstraints(opts.getGoalConstraintRegex(), goal_constraints) &&
             loadPathConstraints(pathConstraints, path_constraints) &&
@@ -1220,16 +1216,13 @@
                                        const planning_interface::MotionPlanDetailedResponse& mp_res, bool solved,
                                        double total_time, std::ofstream& metricsFile, std::ofstream& distToObstFile, std::ofstream& trajectoryFile, std::ofstream &eeFile, std::ofstream &jointsDistFile)
 {
-<<<<<<< HEAD
+
     
   moveit_msgs::DisplayTrajectory display;
   moveit_msgs::MotionPlanDetailedResponse resp_msg;
   
   
-   metrics["time REAL"] = boost::lexical_cast<std::string>(total_time);
-=======
   metrics["time REAL"] = moveit::core::toString(total_time);
->>>>>>> 0b612e77
   metrics["solved BOOLEAN"] = boost::lexical_cast<std::string>(solved);
 
   if (solved)
@@ -1374,7 +1367,6 @@
 
 
       metrics["path_" + mp_res.description_[j] + "_correct BOOLEAN"] = boost::lexical_cast<std::string>(correct);
-<<<<<<< HEAD
       metrics["path_" + mp_res.description_[j] + "_length REAL"] = boost::lexical_cast<std::string>(L);
       metrics["path_" + mp_res.description_[j] + "_clearance REAL"] = boost::lexical_cast<std::string>(clearance);
       metrics["path_" + mp_res.description_[j] + "_smoothness REAL"] = boost::lexical_cast<std::string>(smoothness);
@@ -1406,22 +1398,13 @@
         }
         copy(mp_res.processing_time_.begin(), mp_res.processing_time_.end(), std::ostream_iterator<float>(metricsFile , ","));
       }
-=======
-      metrics["path_" + mp_res.description_[j] + "_length REAL"] = moveit::core::toString(L);
-      metrics["path_" + mp_res.description_[j] + "_clearance REAL"] = moveit::core::toString(clearance);
-      metrics["path_" + mp_res.description_[j] + "_smoothness REAL"] = moveit::core::toString(smoothness);
-      metrics["path_" + mp_res.description_[j] + "_time REAL"] = moveit::core::toString(mp_res.processing_time_[j]);
->>>>>>> 0b612e77
       process_time -= mp_res.processing_time_[j];
     }
     if (process_time <= 0.0)
       process_time = 0.0;
-<<<<<<< HEAD
-    metrics["process_time REAL"] = boost::lexical_cast<std::string>(process_time);
+    metrics["process_time REAL"] = moveit::core::toString(process_time);
     metricsFile<<std::endl;
-=======
-    metrics["process_time REAL"] = moveit::core::toString(process_time);
->>>>>>> 0b612e77
+
   }
 
 }
