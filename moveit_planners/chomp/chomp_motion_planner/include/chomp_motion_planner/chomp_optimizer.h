--- conflicted
+++ resolved
@@ -79,7 +79,6 @@
     return initialized_;
   }
 
-<<<<<<< HEAD
   int getIterations()
   {
     return last_improvement_iteration_;
@@ -88,11 +87,10 @@
   double getCost()
   {
     return best_group_trajectory_cost_;
-=======
+  }
   bool isCollisionFree() const
   {
     return is_collision_free_;
->>>>>>> 0b612e77
   }
 
 private:
