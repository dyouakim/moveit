--- conflicted
+++ resolved
@@ -1,10 +1,6 @@
 <package>
   <name>moveit_ros_benchmarks</name>
-<<<<<<< HEAD
-  <version>0.9.3</version>
-=======
   <version>0.9.15</version>
->>>>>>> 0b612e77
 
   <description>Enhanced tools for benchmarks in MoveIt!</description>
 
