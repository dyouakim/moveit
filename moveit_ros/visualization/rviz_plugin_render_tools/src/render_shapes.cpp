--- conflicted
+++ resolved
@@ -157,14 +157,9 @@
     case shapes::OCTREE:
     {
       OcTreeRenderPtr octree(new OcTreeRender(static_cast<const shapes::OcTree*>(s)->octree, octree_voxel_rendering,
-<<<<<<< HEAD
                                               octree_color_mode, 0u, context_->getSceneManager(),p, node));
-
-=======
-                                              octree_color_mode, 0u, context_->getSceneManager(), node));
       octree->setPosition(position);
       octree->setOrientation(orientation);
->>>>>>> 0b612e77
       octree_voxel_grids_.push_back(octree);
 
     }
