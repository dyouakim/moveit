--- conflicted
+++ resolved
@@ -391,22 +391,14 @@
 
   bool movePython()
   {
-<<<<<<< HEAD
     MoveGroupInterface::Plan plan;
-    return move(plan);
-=======
-    return move() == MoveItErrorCode::SUCCESS;
->>>>>>> 0b612e77
+    return move(plan) == MoveItErrorCode::SUCCESS;
   }
 
   bool asyncMovePython()
   {
-<<<<<<< HEAD
     MoveGroupInterface::Plan plan;
-    return asyncMove(plan);
-=======
-    return asyncMove() == MoveItErrorCode::SUCCESS;
->>>>>>> 0b612e77
+    return asyncMove(plan) == MoveItErrorCode::SUCCESS;
   }
 
   bool attachObjectPython(const std::string& object_name, const std::string& link_name, const bp::list& touch_links)
