/*********************************************************************
 * Software License Agreement (BSD License)
 *
 *  Copyright (c) 2009, Willow Garage, Inc.
 *  All rights reserved.
 *
 *  Redistribution and use in source and binary forms, with or without
 *  modification, are permitted provided that the following conditions
 *  are met:
 *
 *   * Redistributions of source code must retain the above copyright
 *     notice, this list of conditions and the following disclaimer.
 *   * Redistributions in binary form must reproduce the above
 *     copyright notice, this list of conditions and the following
 *     disclaimer in the documentation and/or other materials provided
 *     with the distribution.
 *   * Neither the name of Willow Garage nor the names of its
 *     contributors may be used to endorse or promote products derived
 *     from this software without specific prior written permission.
 *
 *  THIS SOFTWARE IS PROVIDED BY THE COPYRIGHT HOLDERS AND CONTRIBUTORS
 *  "AS IS" AND ANY EXPRESS OR IMPLIED WARRANTIES, INCLUDING, BUT NOT
 *  LIMITED TO, THE IMPLIED WARRANTIES OF MERCHANTABILITY AND FITNESS
 *  FOR A PARTICULAR PURPOSE ARE DISCLAIMED. IN NO EVENT SHALL THE
 *  COPYRIGHT OWNER OR CONTRIBUTORS BE LIABLE FOR ANY DIRECT, INDIRECT,
 *  INCIDENTAL, SPECIAL, EXEMPLARY, OR CONSEQUENTIAL DAMAGES (INCLUDING,
 *  BUT NOT LIMITED TO, PROCUREMENT OF SUBSTITUTE GOODS OR SERVICES;
 *  LOSS OF USE, DATA, OR PROFITS; OR BUSINESS INTERRUPTION) HOWEVER
 *  CAUSED AND ON ANY THEORY OF LIABILITY, WHETHER IN CONTRACT, STRICT
 *  LIABILITY, OR TORT (INCLUDING NEGLIGENCE OR OTHERWISE) ARISING IN
 *  ANY WAY OUT OF THE USE OF THIS SOFTWARE, EVEN IF ADVISED OF THE
 *  POSSIBILITY OF SUCH DAMAGE.
 *********************************************************************/

/* Author: Mrinal Kalakrishnan, Ken Anderson */

#include <moveit/distance_field/propagation_distance_field.h>
#include <visualization_msgs/Marker.h>
<<<<<<< HEAD
=======
#include <ros/console.h>
>>>>>>> 0b612e77
#include <boost/iostreams/filtering_stream.hpp>
#include <boost/iostreams/copy.hpp>
#include <boost/iostreams/filter/zlib.hpp>

namespace distance_field
{
PropagationDistanceField::PropagationDistanceField(double size_x, double size_y, double size_z, double resolution,
                                                   double origin_x, double origin_y, double origin_z,
                                                   double max_distance, bool propagate_negative)
  : DistanceField(size_x, size_y, size_z, resolution, origin_x, origin_y, origin_z)
  , propagate_negative_(propagate_negative)
  , max_distance_(max_distance)
{
  logWarn("in df first constructor");
  initialize();
}

PropagationDistanceField::PropagationDistanceField(const octomap::OcTree& octree, const octomap::point3d& bbx_min,
                                                   const octomap::point3d& bbx_max, double max_distance,
                                                   bool propagate_negative_distances)
  : DistanceField(bbx_max.x() - bbx_min.x(), bbx_max.y() - bbx_min.y(), bbx_max.z() - bbx_min.z(),
                  octree.getResolution(), bbx_min.x(), bbx_min.y(), bbx_min.z())
  , propagate_negative_(propagate_negative_distances)
  , max_distance_(max_distance)
  , max_distance_sq_(0)  // avoid gcc warning about uninitialized value
{
  initialize();
  addOcTreeToField(&octree);
}

PropagationDistanceField::PropagationDistanceField(std::istream& is, double max_distance,
                                                   bool propagate_negative_distances)
  : DistanceField(0, 0, 0, 0, 0, 0, 0), propagate_negative_(propagate_negative_distances), max_distance_(max_distance)
{
  readFromStream(is);
}

void PropagationDistanceField::initialize()
{
  max_distance_sq_ = ceil(max_distance_ / resolution_) * ceil(max_distance_ / resolution_);
  voxel_grid_.reset(new VoxelGrid<PropDistanceFieldVoxel>(size_x_, size_y_, size_z_, resolution_, origin_x_, origin_y_,
                                                          origin_z_, PropDistanceFieldVoxel(max_distance_sq_, 0)));

  initNeighborhoods();

  bucket_queue_.resize(max_distance_sq_ + 1);
  negative_bucket_queue_.resize(max_distance_sq_ + 1);

  // create a sqrt table:
  sqrt_table_.resize(max_distance_sq_ + 1);
  for (int i = 0; i <= max_distance_sq_; ++i)
    sqrt_table_[i] = sqrt(double(i)) * resolution_;

  reset();
}

int PropagationDistanceField::eucDistSq(Eigen::Vector3i point1, Eigen::Vector3i point2)
{
  int dx = point1.x() - point2.x();
  int dy = point1.y() - point2.y();
  int dz = point1.z() - point2.z();
  return dx * dx + dy * dy + dz * dz;
}

void PropagationDistanceField::print(const VoxelSet& set)
{
  ROS_DEBUG_NAMED("distance_field", "[");
  VoxelSet::const_iterator it;
  for (it = set.begin(); it != set.end(); ++it)
  {
    Eigen::Vector3i loc1 = *it;
    ROS_DEBUG_NAMED("distance_field", "%d, %d, %d ", loc1.x(), loc1.y(), loc1.z());
  }
  ROS_DEBUG_NAMED("distance_field", "] size=%u\n", (unsigned int)set.size());
}

void PropagationDistanceField::print(const EigenSTL::vector_Vector3d& points)
{
  ROS_DEBUG_NAMED("distance_field", "[");
  EigenSTL::vector_Vector3d::const_iterator it;
  for (it = points.begin(); it != points.end(); ++it)
  {
    Eigen::Vector3d loc1 = *it;
    ROS_DEBUG_NAMED("distance_field", "%g, %g, %g ", loc1.x(), loc1.y(), loc1.z());
  }
  ROS_DEBUG_NAMED("distance_field", "] size=%u\n", (unsigned int)points.size());
}

void PropagationDistanceField::updatePointsInField(const EigenSTL::vector_Vector3d& old_points,
                                                   const EigenSTL::vector_Vector3d& new_points)
{
  VoxelSet old_point_set;
  for (unsigned int i = 0; i < old_points.size(); i++)
  {
    Eigen::Vector3i voxel_loc;
    bool valid = worldToGrid(old_points[i].x(), old_points[i].y(), old_points[i].z(), voxel_loc.x(), voxel_loc.y(),
                             voxel_loc.z());
    if (valid)
    {
      old_point_set.insert(voxel_loc);
    }
  }

  VoxelSet new_point_set;
  for (unsigned int i = 0; i < new_points.size(); i++)
  {
    Eigen::Vector3i voxel_loc;
    bool valid = worldToGrid(new_points[i].x(), new_points[i].y(), new_points[i].z(), voxel_loc.x(), voxel_loc.y(),
                             voxel_loc.z());
    if (valid)
    {
      new_point_set.insert(voxel_loc);
    }
  }
  compareEigen_Vector3i comp;

  EigenSTL::vector_Vector3i old_not_new;
  std::set_difference(old_point_set.begin(), old_point_set.end(), new_point_set.begin(), new_point_set.end(),
                      std::inserter(old_not_new, old_not_new.end()), comp);

  EigenSTL::vector_Vector3i new_not_old;
  std::set_difference(new_point_set.begin(), new_point_set.end(), old_point_set.begin(), old_point_set.end(),
                      std::inserter(new_not_old, new_not_old.end()), comp);

  EigenSTL::vector_Vector3i new_not_in_current;
  for (unsigned int i = 0; i < new_not_old.size(); i++)
  {
    if (voxel_grid_->getCell(new_not_old[i].x(), new_not_old[i].y(), new_not_old[i].z()).distance_square_ != 0)
    {
      new_not_in_current.push_back(new_not_old[i]);
    }
    // ROS_INFO_NAMED("distance_field", "Adding obstacle voxel %d %d %d", (*it).x(), (*it).y(), (*it).z());
  }

  logWarn("In updatePointsInField!!!!!!!!!!");
  removeObstacleVoxels(old_not_new);
  addNewObstacleVoxels(new_not_in_current);

  // ROS_DEBUG_NAMED("distance_field",  "new=" );
  // print(points_added);
  // ROS_DEBUG_NAMED("distance_field",  "removed=" );
  // print(points_removed);
  // ROS_DEBUG_NAMED("distance_field",  "obstacle_voxel_locations_=" );
  // print(object_voxel_locations_);
  // ROS_DEBUG_NAMED("distance_field", "");
}

void PropagationDistanceField::markCellExpansionStep (double x, double y, double z, int expansion_step) 
{
  int gx,gy,gz;
  bool valid = worldToGrid(x,y,z,gx,gy,gz);
  if(valid)
  {
    PropDistanceFieldVoxel* voxel = voxel_grid_->getCellPtr(gx,gy,gz);
    if(voxel->counter_==INT_MAX)
    {
      voxel->counter_ = expansion_step;
      voxel_grid_->setCell(gx,gy,gz,*voxel);
      //logInform("marking cell %zu,%zu,%zu and coords %f,%f,%f with step %zu ",gx,gy,gz,x,y,z,voxel_grid_->getCell(gx,gy,gz).counter_);
    }
    /*else
      logInform("Cell %zu,%zu,%zu already marked with step %zu and current is %zu",gx,gy,gz,voxel_grid_->getCell(gx,gy,gz).counter_, expansion_step);*/
  }
  
}

void PropagationDistanceField::resetCellsMarking (int restore_step)
{
  logError("start rest marking with removed & added sizes %zu,%zu",addedCells_.size(),removedCells_.size());
  for (int x = 0; x < getXNumCells(); x++)
    for (int y = 0; y < getYNumCells(); y++)
      for (int z = 0; z < getZNumCells(); z++)
      {
        PropDistanceFieldVoxel& voxel = voxel_grid_->getCell(x, y, z);
        if(voxel.counter_>restore_step)
          voxel.counter_ = INT_MAX;
      }

  for(auto it=addedCells_.begin();it!=addedCells_.end();++it)
  {
    if(it->second > restore_step)
      addedCells_.erase(it);
  }

  for(auto it=removedCells_.begin();it!=removedCells_.end();++it)
  {
    if(it->second > restore_step)
      removedCells_.erase(it);
  }
  logError("end rest marking up to step %zu with removed & added sizes %zu,%zu",restore_step,addedCells_.size(),removedCells_.size());
}

void PropagationDistanceField::addPointsToField(const EigenSTL::vector_Vector3d& points)
{
  EigenSTL::vector_Vector3i voxel_points;

  for (unsigned int i = 0; i < points.size(); i++)
  {
    // Convert to voxel coordinates
    Eigen::Vector3i voxel_loc;
    bool valid = worldToGrid(points[i].x(), points[i].y(), points[i].z(), voxel_loc.x(), voxel_loc.y(), voxel_loc.z());

    if (valid)
    {
      if (voxel_grid_->getCell(voxel_loc.x(), voxel_loc.y(), voxel_loc.z()).distance_square_ > 0)
      {
        voxel_points.push_back(voxel_loc);
      }
    }
  }
  addNewObstacleVoxels(voxel_points);
}

void PropagationDistanceField::removePointsFromField(const EigenSTL::vector_Vector3d& points)
{
  EigenSTL::vector_Vector3i voxel_points;
  // VoxelSet voxel_locs;

  for (unsigned int i = 0; i < points.size(); i++)
  {
    // Convert to voxel coordinates
    Eigen::Vector3i voxel_loc;
    bool valid = worldToGrid(points[i].x(), points[i].y(), points[i].z(), voxel_loc.x(), voxel_loc.y(), voxel_loc.z());
    PropDistanceFieldVoxel& voxel = voxel_grid_->getCell(voxel_loc.x(), voxel_loc.y(), voxel_loc.z());
      
    if (valid)
    {
      voxel_points.push_back(voxel_loc);
      // if(voxel_grid_->getCell(voxel_loc.x(),voxel_loc.y(),voxel_loc.z()).distance_square_ == 0) {
      //  voxel_locs.insert(voxel_loc);
      //}
    }
  }

  removeObstacleVoxels(voxel_points);
}

void PropagationDistanceField::addNewObstacleVoxels(const EigenSTL::vector_Vector3i& voxel_points)
{
  int initial_update_direction = getDirectionNumber(0, 0, 0);
  bucket_queue_[0].reserve(voxel_points.size());
  EigenSTL::vector_Vector3i negative_stack;
  if (propagate_negative_)
  {
    negative_stack.reserve(getXNumCells() * getYNumCells() * getZNumCells());
    negative_bucket_queue_[0].reserve(voxel_points.size());
  }

  //logWarn("Total number of voxels here %zu",voxel_points.size());
  for (unsigned int i = 0; i < voxel_points.size(); i++)
  {
    PropDistanceFieldVoxel* voxel = voxel_grid_->getCellPtr(voxel_points[i].x(), voxel_points[i].y(), voxel_points[i].z());
    const Eigen::Vector3i& loc = voxel_points[i];
    voxel->distance_square_ = 0;
    voxel->closest_point_ = loc;
    voxel->update_direction_ = initial_update_direction;
    bucket_queue_[0].push_back(loc);
    
    std::vector<int> cell;
    cell.push_back(loc[0]);
    cell.push_back(loc[1]);
    cell.push_back(loc[2]);
    
    
    if(addedCells_.empty())
    {
      logDebug("adding to ADD empty map %zu, %zu,%zu, %zu",cell[0],cell[1],cell[2],voxel->counter_);
      addedCells_.insert(std::pair<std::vector<int>,int> (cell,voxel->counter_ ));
    }
    else
    {
      //for(auto it=addedCells_.begin();it!=addedCells_.end();++it)
      //{
        std::map<std::vector<int>,int>::iterator addedIt = addedCells_.find(cell);
        if(addedIt==addedCells_.end())
        {
          logDebug("adding in ADD cause not found %zu, %zu,%zu, %zu",cell[0],cell[1],cell[2],voxel->counter_);
          addedCells_.insert(std::pair<std::vector<int>,int> (cell,voxel->counter_ ));
        }
      //}
    }

    for(auto it=removedCells_.begin();it!=removedCells_.end();++it)
    {
      std::map<std::vector<int>,int>::iterator removedIt = removedCells_.find(cell);
      if(removedIt!=removedCells_.end())
      {
         logDebug("removing from REMOVE %zu, %zu,%zu, %zu",cell[0],cell[1],cell[2],voxel->counter_);
        removedCells_.erase(removedIt);
      }  
    }
    
    if (propagate_negative_)
    {
      voxel->negative_distance_square_ = max_distance_sq_;
      voxel->closest_negative_point_.x() = PropDistanceFieldVoxel::UNINITIALIZED;
      voxel->closest_negative_point_.y() = PropDistanceFieldVoxel::UNINITIALIZED;
      voxel->closest_negative_point_.z() = PropDistanceFieldVoxel::UNINITIALIZED;
      negative_stack.push_back(loc);
    }
  }
  propagatePositive();

  if (propagate_negative_)
  {
    while (!negative_stack.empty())
    {
      Eigen::Vector3i loc = negative_stack.back();
      negative_stack.pop_back();

      for (int neighbor = 0; neighbor < 27; neighbor++)
      {
        Eigen::Vector3i diff = getLocationDifference(neighbor);
        Eigen::Vector3i nloc(loc.x() + diff.x(), loc.y() + diff.y(), loc.z() + diff.z());

        if (isCellValid(nloc.x(), nloc.y(), nloc.z()))
        {
          PropDistanceFieldVoxel& nvoxel = voxel_grid_->getCell(nloc.x(), nloc.y(), nloc.z());
          Eigen::Vector3i& close_point = nvoxel.closest_negative_point_;
          if (!isCellValid(close_point.x(), close_point.y(), close_point.z()))
          {
            close_point = nloc;
          }
          PropDistanceFieldVoxel& closest_point_voxel =
              voxel_grid_->getCell(close_point.x(), close_point.y(), close_point.z());

          // our closest non-obstacle cell has become an obstacle
          if (closest_point_voxel.negative_distance_square_ != 0)
          {
            // find all neigbors inside pre-existing obstacles whose
            // closest_negative_point_ is now an obstacle.  These must all be
            // set to max_distance_sq_ so they will be re-propogated with a new
            // closest_negative_point_ that is outside the obstacle.
            if (nvoxel.negative_distance_square_ != max_distance_sq_)
            {
              nvoxel.negative_distance_square_ = max_distance_sq_;
              nvoxel.closest_negative_point_.x() = PropDistanceFieldVoxel::UNINITIALIZED;
              nvoxel.closest_negative_point_.y() = PropDistanceFieldVoxel::UNINITIALIZED;
              nvoxel.closest_negative_point_.z() = PropDistanceFieldVoxel::UNINITIALIZED;
              negative_stack.push_back(nloc);
            }
          }
          else
          {
            // this cell still has a valid non-obstacle cell, so we need to propogate from it
            nvoxel.negative_update_direction_ = initial_update_direction;
            negative_bucket_queue_[0].push_back(nloc);
          }
        }
      }
    }
    propagateNegative();
  }
}

void PropagationDistanceField::removeObstacleVoxels(const EigenSTL::vector_Vector3i& voxel_points)
// const VoxelSet& locations )
{
  EigenSTL::vector_Vector3i stack;
  EigenSTL::vector_Vector3i negative_stack;
  int initial_update_direction = getDirectionNumber(0, 0, 0);

  stack.reserve(getXNumCells() * getYNumCells() * getZNumCells());
  bucket_queue_[0].reserve(voxel_points.size());
  if (propagate_negative_)
  {
    negative_stack.reserve(getXNumCells() * getYNumCells() * getZNumCells());
    negative_bucket_queue_[0].reserve(voxel_points.size());
  }

  // First reset the obstacle voxels,
  // VoxelSet::const_iterator it = locations.begin();
  // for( it=locations.begin(); it!=locations.end(); ++it)
  // {
  //   Eigen::Vector3i loc = *it;
  //   bool valid = isCellValid( loc.x(), loc.y(), loc.z());
  //   if (!valid)
  //     continue;
  for (unsigned int i = 0; i < voxel_points.size(); i++)
  {
    PropDistanceFieldVoxel* voxel = voxel_grid_->getCellPtr(voxel_points[i].x(), voxel_points[i].y(), voxel_points[i].z());
    std::vector<int> cell;
    cell.push_back(voxel_points[i].x());
    cell.push_back(voxel_points[i].y());
    cell.push_back(voxel_points[i].z());
    
    
    if(removedCells_.empty())
    {
      logDebug("adding to REMOVE empty map %zu, %zu,%zu, %zu",cell[0],cell[1],cell[2],voxel->counter_);
      removedCells_.insert(std::pair<std::vector<int>,int> (cell,voxel->counter_ ));
    }
    else
    {
      //for(auto it=removedCells_.begin();it!=removedCells_.end();++it)
      //{
        std::map<std::vector<int>,int>::iterator removedIt = removedCells_.find(cell);
        if(removedIt==removedCells_.end())
        {
          logDebug("adding in REMOVE cause not found %zu, %zu,%zu, %zu",cell[0],cell[1],cell[2],voxel->counter_);
          removedCells_.insert(std::pair<std::vector<int>,int> (cell,voxel->counter_ ));
        }    
      //}
    }

    for(auto it=addedCells_.begin();it!=addedCells_.end();++it)
    {
      std::map<std::vector<int>,int>::iterator addedIt = addedCells_.find(cell);
      if(addedIt!=addedCells_.end())
      {
        addedCells_.erase(addedIt);
      } 
    }

    voxel->distance_square_ = max_distance_sq_;
    voxel->closest_point_ = voxel_points[i];
    voxel->update_direction_ = initial_update_direction;  // not needed?
    stack.push_back(voxel_points[i]);
    if (propagate_negative_)
    {
      voxel->negative_distance_square_ = 0.0;
      voxel->closest_negative_point_ = voxel_points[i];
      voxel->negative_update_direction_ = initial_update_direction;
      negative_bucket_queue_[0].push_back(voxel_points[i]);
    }
  }

  // Reset all neighbors who's closest point is now gone.
  while (!stack.empty())
  {
    Eigen::Vector3i loc = stack.back();
    stack.pop_back();

    for (int neighbor = 0; neighbor < 27; neighbor++)
    {
      Eigen::Vector3i diff = getLocationDifference(neighbor);
      Eigen::Vector3i nloc(loc.x() + diff.x(), loc.y() + diff.y(), loc.z() + diff.z());

      if (isCellValid(nloc.x(), nloc.y(), nloc.z()))
      {
        PropDistanceFieldVoxel& nvoxel = voxel_grid_->getCell(nloc.x(), nloc.y(), nloc.z());
        Eigen::Vector3i& close_point = nvoxel.closest_point_;
        if (!isCellValid(close_point.x(), close_point.y(), close_point.z()))
        {
          close_point = nloc;
        }
        PropDistanceFieldVoxel& closest_point_voxel =
            voxel_grid_->getCell(close_point.x(), close_point.y(), close_point.z());

        if (closest_point_voxel.distance_square_ != 0)
        {  // closest point no longer exists
          if (nvoxel.distance_square_ != max_distance_sq_)
          {
            nvoxel.distance_square_ = max_distance_sq_;
            nvoxel.closest_point_ = nloc;
            nvoxel.update_direction_ = initial_update_direction;  // not needed?
            stack.push_back(nloc);
          }
        }
        else
        {  // add to queue so we can propagate the values
          nvoxel.update_direction_ = initial_update_direction;
          bucket_queue_[0].push_back(nloc);
        }
      }
    }
  }
  propagatePositive();

  if (propagate_negative_)
  {
    propagateNegative();
  }
}


void PropagationDistanceField::propagatePositive()
{
  // now process the queue:
  for (unsigned int i = 0; i < bucket_queue_.size(); ++i)
  {
    EigenSTL::vector_Vector3i::iterator list_it = bucket_queue_[i].begin();
    EigenSTL::vector_Vector3i::iterator list_end = bucket_queue_[i].end();
    for (; list_it != list_end; ++list_it)
    {
      const Eigen::Vector3i& loc = *list_it;
      PropDistanceFieldVoxel* vptr = &voxel_grid_->getCell(loc.x(), loc.y(), loc.z());

      // select the neighborhood list based on the update direction:
      EigenSTL::vector_Vector3i* neighborhood;
      int D = i;
      if (D > 1)
        D = 1;

      // This will never happen.  update_direction_ is always set before voxel is added to bucket queue.
      if (vptr->update_direction_ < 0 || vptr->update_direction_ > 26)
      {
        ROS_ERROR_NAMED("distance_field", "PROGRAMMING ERROR: Invalid update direction detected: %d",
                        vptr->update_direction_);
        continue;
      }

      neighborhood = &neighborhoods_[D][vptr->update_direction_];

      for (unsigned int n = 0; n < neighborhood->size(); n++)
      {
        Eigen::Vector3i diff = (*neighborhood)[n];
        Eigen::Vector3i nloc(loc.x() + diff.x(), loc.y() + diff.y(), loc.z() + diff.z());
        if (!isCellValid(nloc.x(), nloc.y(), nloc.z()))
          continue;

        // the real update code:
        // calculate the neighbor's new distance based on my closest filled voxel:
        PropDistanceFieldVoxel* neighbor = &voxel_grid_->getCell(nloc.x(), nloc.y(), nloc.z());
        int new_distance_sq = eucDistSq(vptr->closest_point_, nloc);
        if (new_distance_sq > max_distance_sq_)
          continue;

        if (new_distance_sq < neighbor->distance_square_)
        {
          // update the neighboring voxel
          neighbor->distance_square_ = new_distance_sq;
          neighbor->closest_point_ = vptr->closest_point_;
          neighbor->update_direction_ = getDirectionNumber(diff.x(), diff.y(), diff.z());

          // and put it in the queue:
          bucket_queue_[new_distance_sq].push_back(nloc);
        }
      }
    }
    bucket_queue_[i].clear();
  }
}

void PropagationDistanceField::propagateNegative()
{
  // now process the queue:
  for (unsigned int i = 0; i < negative_bucket_queue_.size(); ++i)
  {
    EigenSTL::vector_Vector3i::iterator list_it = negative_bucket_queue_[i].begin();
    EigenSTL::vector_Vector3i::iterator list_end = negative_bucket_queue_[i].end();
    for (; list_it != list_end; ++list_it)
    {
      const Eigen::Vector3i& loc = *list_it;
      PropDistanceFieldVoxel* vptr = &voxel_grid_->getCell(loc.x(), loc.y(), loc.z());

      // select the neighborhood list based on the update direction:
      EigenSTL::vector_Vector3i* neighborhood;
      int D = i;
      if (D > 1)
        D = 1;

      // This will never happen.  negative_update_direction_ is always set before voxel is added to
      // negative_bucket_queue_.
      if (vptr->negative_update_direction_ < 0 || vptr->negative_update_direction_ > 26)
      {
        ROS_ERROR_NAMED("distance_field", "PROGRAMMING ERROR: Invalid update direction detected: %d",
                        vptr->update_direction_);
        continue;
      }

      neighborhood = &neighborhoods_[D][vptr->negative_update_direction_];

      for (unsigned int n = 0; n < neighborhood->size(); n++)
      {
        Eigen::Vector3i diff = (*neighborhood)[n];
        Eigen::Vector3i nloc(loc.x() + diff.x(), loc.y() + diff.y(), loc.z() + diff.z());
        if (!isCellValid(nloc.x(), nloc.y(), nloc.z()))
          continue;

        // the real update code:
        // calculate the neighbor's new distance based on my closest filled voxel:
        PropDistanceFieldVoxel* neighbor = &voxel_grid_->getCell(nloc.x(), nloc.y(), nloc.z());
        int new_distance_sq = eucDistSq(vptr->closest_negative_point_, nloc);
        if (new_distance_sq > max_distance_sq_)
          continue;
        // std::cout << "Looking at " << nloc.x() << " " << nloc.y() << " " << nloc.z() << " " << new_distance_sq << " "
        // << neighbor->negative_distance_square_ << std::endl;
        if (new_distance_sq < neighbor->negative_distance_square_)
        {
          // std::cout << "Updating " << nloc.x() << " " << nloc.y() << " " << nloc.z() << " " << new_distance_sq <<
          // std::endl;
          // update the neighboring voxel
          neighbor->negative_distance_square_ = new_distance_sq;
          neighbor->closest_negative_point_ = vptr->closest_negative_point_;
          neighbor->negative_update_direction_ = getDirectionNumber(diff.x(), diff.y(), diff.z());

          // and put it in the queue:
          negative_bucket_queue_[new_distance_sq].push_back(nloc);
        }
      }
    }
    negative_bucket_queue_[i].clear();
  }
}

void PropagationDistanceField::reset()
{
  
  voxel_grid_->reset(PropDistanceFieldVoxel(max_distance_sq_, 0));
  for (int x = 0; x < getXNumCells(); x++)
  {
    for (int y = 0; y < getYNumCells(); y++)
    {
      for (int z = 0; z < getZNumCells(); z++)
      {
        PropDistanceFieldVoxel& voxel = voxel_grid_->getCell(x, y, z);
        voxel.closest_negative_point_.x() = x;
        voxel.closest_negative_point_.y() = y;
        voxel.closest_negative_point_.z() = z;
        voxel.negative_distance_square_ = 0;
        voxel.counter_ = INT_MAX;
      }
    }
  }
  // object_voxel_locations_.clear();
}

void PropagationDistanceField::initNeighborhoods()
{
  // first initialize the direction number mapping:
  direction_number_to_direction_.resize(27);
  for (int dx = -1; dx <= 1; ++dx)
  {
    for (int dy = -1; dy <= 1; ++dy)
    {
      for (int dz = -1; dz <= 1; ++dz)
      {
        int direction_number = getDirectionNumber(dx, dy, dz);
        Eigen::Vector3i n_point(dx, dy, dz);
        direction_number_to_direction_[direction_number] = n_point;
      }
    }
  }

  neighborhoods_.resize(2);
  for (int n = 0; n < 2; n++)
  {
    neighborhoods_[n].resize(27);
    // source directions
    for (int dx = -1; dx <= 1; ++dx)
    {
      for (int dy = -1; dy <= 1; ++dy)
      {
        for (int dz = -1; dz <= 1; ++dz)
        {
          int direction_number = getDirectionNumber(dx, dy, dz);
          // target directions:
          for (int tdx = -1; tdx <= 1; ++tdx)
          {
            for (int tdy = -1; tdy <= 1; ++tdy)
            {
              for (int tdz = -1; tdz <= 1; ++tdz)
              {
                if (tdx == 0 && tdy == 0 && tdz == 0)
                  continue;
                if (n >= 1)
                {
                  if ((abs(tdx) + abs(tdy) + abs(tdz)) != 1)
                    continue;
                  if (dx * tdx < 0 || dy * tdy < 0 || dz * tdz < 0)
                    continue;
                }
                Eigen::Vector3i n_point(tdx, tdy, tdz);
                neighborhoods_[n][direction_number].push_back(n_point);
              }
            }
          }
          // printf("n=%d, dx=%d, dy=%d, dz=%d, neighbors = %d\n", n, dx, dy, dz,
          // neighborhoods_[n][direction_number].size());
        }
      }
    }
  }
}

int PropagationDistanceField::getDirectionNumber(int dx, int dy, int dz) const
{
  return (dx + 1) * 9 + (dy + 1) * 3 + dz + 1;
}

Eigen::Vector3i PropagationDistanceField::getLocationDifference(int directionNumber) const
{
  return direction_number_to_direction_[directionNumber];
}

double PropagationDistanceField::getDistance(double x, double y, double z) const
{
  return getDistance((*voxel_grid_.get())(x, y, z));
}

double PropagationDistanceField::getDistance(int x, int y, int z) const
{
  return getDistance(voxel_grid_->getCell(x, y, z));
}

bool PropagationDistanceField::isCellValid(int x, int y, int z) const
{
  return voxel_grid_->isCellValid(x, y, z);
}

int PropagationDistanceField::getXNumCells() const
{
  return voxel_grid_->getNumCells(DIM_X);
}

int PropagationDistanceField::getYNumCells() const
{
  return voxel_grid_->getNumCells(DIM_Y);
}

int PropagationDistanceField::getZNumCells() const
{
  return voxel_grid_->getNumCells(DIM_Z);
}

bool PropagationDistanceField::gridToWorld(int x, int y, int z, double& world_x, double& world_y, double& world_z) const
{
  voxel_grid_->gridToWorld(x, y, z, world_x, world_y, world_z);
  return true;
}

bool PropagationDistanceField::worldToGrid(double world_x, double world_y, double world_z, int& x, int& y, int& z) const
{
  return voxel_grid_->worldToGrid(world_x, world_y, world_z, x, y, z);
}

bool PropagationDistanceField::writeToStream(std::ostream& os) const
{
  os << "resolution: " << resolution_ << std::endl;
  os << "size_x: " << size_x_ << std::endl;
  os << "size_y: " << size_y_ << std::endl;
  os << "size_z: " << size_z_ << std::endl;
  os << "origin_x: " << origin_x_ << std::endl;
  os << "origin_y: " << origin_y_ << std::endl;
  os << "origin_z: " << origin_z_ << std::endl;
  // now the binary stuff

  // first writing to zlib compressed buffer
  boost::iostreams::filtering_ostream out;
  out.push(boost::iostreams::zlib_compressor());
  out.push(os);

  for (unsigned int x = 0; x < static_cast<unsigned int>(getXNumCells()); x++)
  {
    for (unsigned int y = 0; y < static_cast<unsigned int>(getYNumCells()); y++)
    {
      for (unsigned int z = 0; z < static_cast<unsigned int>(getZNumCells()); z += 8)
      {
        std::bitset<8> bs(0);
        unsigned int zv = std::min((unsigned int)8, getZNumCells() - z);
        for (unsigned int zi = 0; zi < zv; zi++)
        {
          if (getCell(x, y, z + zi).distance_square_ == 0)
          {
            // std::cout << "Marking obs cell " << x << " " << y << " " << z+zi << std::endl;
            bs[zi] = 1;
          }
        }
        out.write((char*)&bs, sizeof(char));
      }
    }
  }
  out.flush();
  return true;
}

bool PropagationDistanceField::readFromStream(std::istream& is)
{
  if (!is.good())
    return false;

  std::string temp;

  is >> temp;
  if (temp != "resolution:")
    return false;
  is >> resolution_;

  is >> temp;
  if (temp != "size_x:")
    return false;
  is >> size_x_;

  is >> temp;
  if (temp != "size_y:")
    return false;
  is >> size_y_;

  is >> temp;
  if (temp != "size_z:")
    return false;
  is >> size_z_;

  is >> temp;
  if (temp != "origin_x:")
    return false;
  is >> origin_x_;

  is >> temp;
  if (temp != "origin_y:")
    return false;
  is >> origin_y_;

  is >> temp;
  if (temp != "origin_z:")
    return false;
  is >> origin_z_;

  // previous values for propogation_negative_ and max_distance_ will be used

  initialize();

  // this should be newline
  char nl;
  is.get(nl);

  // now we start the compressed portion
  boost::iostreams::filtering_istream in;
  in.push(boost::iostreams::zlib_decompressor());
  in.push(is);

  // std::cout << "Nums " << getXNumCells() << " " << getYNumCells() << " " << getZNumCells() << std::endl;

  EigenSTL::vector_Vector3i obs_points;
  for (unsigned int x = 0; x < static_cast<unsigned int>(getXNumCells()); x++)
  {
    for (unsigned int y = 0; y < static_cast<unsigned int>(getYNumCells()); y++)
    {
      for (unsigned int z = 0; z < static_cast<unsigned int>(getZNumCells()); z += 8)
      {
        char inchar;
        if (!in.good())
        {
          return false;
        }
        in.get(inchar);
        std::bitset<8> inbit((unsigned long long)inchar);
        unsigned int zv = std::min((unsigned int)8, getZNumCells() - z);
        for (unsigned int zi = 0; zi < zv; zi++)
        {
          if (inbit[zi] == 1)
          {
            // std::cout << "Adding obs cell " << x << " " << y << " " << z+zi << std::endl;
            obs_points.push_back(Eigen::Vector3i(x, y, z + zi));
          }
        }
      }
    }
  }
  addNewObstacleVoxels(obs_points);
  return true;
}
}<|MERGE_RESOLUTION|>--- conflicted
+++ resolved
@@ -36,10 +36,7 @@
 
 #include <moveit/distance_field/propagation_distance_field.h>
 #include <visualization_msgs/Marker.h>
-<<<<<<< HEAD
-=======
 #include <ros/console.h>
->>>>>>> 0b612e77
 #include <boost/iostreams/filtering_stream.hpp>
 #include <boost/iostreams/copy.hpp>
 #include <boost/iostreams/filter/zlib.hpp>
@@ -53,7 +50,6 @@
   , propagate_negative_(propagate_negative)
   , max_distance_(max_distance)
 {
-  logWarn("in df first constructor");
   initialize();
 }
 
@@ -174,7 +170,6 @@
     // ROS_INFO_NAMED("distance_field", "Adding obstacle voxel %d %d %d", (*it).x(), (*it).y(), (*it).z());
   }
 
-  logWarn("In updatePointsInField!!!!!!!!!!");
   removeObstacleVoxels(old_not_new);
   addNewObstacleVoxels(new_not_in_current);
 
@@ -208,7 +203,7 @@
 
 void PropagationDistanceField::resetCellsMarking (int restore_step)
 {
-  logError("start rest marking with removed & added sizes %zu,%zu",addedCells_.size(),removedCells_.size());
+  ROS_ERROR_NAMED("distance_field","start rest marking with removed & added sizes %zu,%zu",addedCells_.size(),removedCells_.size());
   for (int x = 0; x < getXNumCells(); x++)
     for (int y = 0; y < getYNumCells(); y++)
       for (int z = 0; z < getZNumCells(); z++)
@@ -229,8 +224,9 @@
     if(it->second > restore_step)
       removedCells_.erase(it);
   }
-  logError("end rest marking up to step %zu with removed & added sizes %zu,%zu",restore_step,addedCells_.size(),removedCells_.size());
-}
+ ROS_ERROR_NAMED("distance_field","end rest marking up to step %zu with removed & added sizes %zu,%zu",restore_step,addedCells_.size(),removedCells_.size());
+}
+
 
 void PropagationDistanceField::addPointsToField(const EigenSTL::vector_Vector3d& points)
 {
@@ -263,8 +259,7 @@
     // Convert to voxel coordinates
     Eigen::Vector3i voxel_loc;
     bool valid = worldToGrid(points[i].x(), points[i].y(), points[i].z(), voxel_loc.x(), voxel_loc.y(), voxel_loc.z());
-    PropDistanceFieldVoxel& voxel = voxel_grid_->getCell(voxel_loc.x(), voxel_loc.y(), voxel_loc.z());
-      
+
     if (valid)
     {
       voxel_points.push_back(voxel_loc);
@@ -288,56 +283,20 @@
     negative_bucket_queue_[0].reserve(voxel_points.size());
   }
 
-  //logWarn("Total number of voxels here %zu",voxel_points.size());
   for (unsigned int i = 0; i < voxel_points.size(); i++)
   {
-    PropDistanceFieldVoxel* voxel = voxel_grid_->getCellPtr(voxel_points[i].x(), voxel_points[i].y(), voxel_points[i].z());
+    PropDistanceFieldVoxel& voxel = voxel_grid_->getCell(voxel_points[i].x(), voxel_points[i].y(), voxel_points[i].z());
     const Eigen::Vector3i& loc = voxel_points[i];
-    voxel->distance_square_ = 0;
-    voxel->closest_point_ = loc;
-    voxel->update_direction_ = initial_update_direction;
+    voxel.distance_square_ = 0;
+    voxel.closest_point_ = loc;
+    voxel.update_direction_ = initial_update_direction;
     bucket_queue_[0].push_back(loc);
-    
-    std::vector<int> cell;
-    cell.push_back(loc[0]);
-    cell.push_back(loc[1]);
-    cell.push_back(loc[2]);
-    
-    
-    if(addedCells_.empty())
-    {
-      logDebug("adding to ADD empty map %zu, %zu,%zu, %zu",cell[0],cell[1],cell[2],voxel->counter_);
-      addedCells_.insert(std::pair<std::vector<int>,int> (cell,voxel->counter_ ));
-    }
-    else
-    {
-      //for(auto it=addedCells_.begin();it!=addedCells_.end();++it)
-      //{
-        std::map<std::vector<int>,int>::iterator addedIt = addedCells_.find(cell);
-        if(addedIt==addedCells_.end())
-        {
-          logDebug("adding in ADD cause not found %zu, %zu,%zu, %zu",cell[0],cell[1],cell[2],voxel->counter_);
-          addedCells_.insert(std::pair<std::vector<int>,int> (cell,voxel->counter_ ));
-        }
-      //}
-    }
-
-    for(auto it=removedCells_.begin();it!=removedCells_.end();++it)
-    {
-      std::map<std::vector<int>,int>::iterator removedIt = removedCells_.find(cell);
-      if(removedIt!=removedCells_.end())
-      {
-         logDebug("removing from REMOVE %zu, %zu,%zu, %zu",cell[0],cell[1],cell[2],voxel->counter_);
-        removedCells_.erase(removedIt);
-      }  
-    }
-    
     if (propagate_negative_)
     {
-      voxel->negative_distance_square_ = max_distance_sq_;
-      voxel->closest_negative_point_.x() = PropDistanceFieldVoxel::UNINITIALIZED;
-      voxel->closest_negative_point_.y() = PropDistanceFieldVoxel::UNINITIALIZED;
-      voxel->closest_negative_point_.z() = PropDistanceFieldVoxel::UNINITIALIZED;
+      voxel.negative_distance_square_ = max_distance_sq_;
+      voxel.closest_negative_point_.x() = PropDistanceFieldVoxel::UNINITIALIZED;
+      voxel.closest_negative_point_.y() = PropDistanceFieldVoxel::UNINITIALIZED;
+      voxel.closest_negative_point_.z() = PropDistanceFieldVoxel::UNINITIALIZED;
       negative_stack.push_back(loc);
     }
   }
@@ -420,49 +379,16 @@
   //     continue;
   for (unsigned int i = 0; i < voxel_points.size(); i++)
   {
-    PropDistanceFieldVoxel* voxel = voxel_grid_->getCellPtr(voxel_points[i].x(), voxel_points[i].y(), voxel_points[i].z());
-    std::vector<int> cell;
-    cell.push_back(voxel_points[i].x());
-    cell.push_back(voxel_points[i].y());
-    cell.push_back(voxel_points[i].z());
-    
-    
-    if(removedCells_.empty())
-    {
-      logDebug("adding to REMOVE empty map %zu, %zu,%zu, %zu",cell[0],cell[1],cell[2],voxel->counter_);
-      removedCells_.insert(std::pair<std::vector<int>,int> (cell,voxel->counter_ ));
-    }
-    else
-    {
-      //for(auto it=removedCells_.begin();it!=removedCells_.end();++it)
-      //{
-        std::map<std::vector<int>,int>::iterator removedIt = removedCells_.find(cell);
-        if(removedIt==removedCells_.end())
-        {
-          logDebug("adding in REMOVE cause not found %zu, %zu,%zu, %zu",cell[0],cell[1],cell[2],voxel->counter_);
-          removedCells_.insert(std::pair<std::vector<int>,int> (cell,voxel->counter_ ));
-        }    
-      //}
-    }
-
-    for(auto it=addedCells_.begin();it!=addedCells_.end();++it)
-    {
-      std::map<std::vector<int>,int>::iterator addedIt = addedCells_.find(cell);
-      if(addedIt!=addedCells_.end())
-      {
-        addedCells_.erase(addedIt);
-      } 
-    }
-
-    voxel->distance_square_ = max_distance_sq_;
-    voxel->closest_point_ = voxel_points[i];
-    voxel->update_direction_ = initial_update_direction;  // not needed?
+    PropDistanceFieldVoxel& voxel = voxel_grid_->getCell(voxel_points[i].x(), voxel_points[i].y(), voxel_points[i].z());
+    voxel.distance_square_ = max_distance_sq_;
+    voxel.closest_point_ = voxel_points[i];
+    voxel.update_direction_ = initial_update_direction;  // not needed?
     stack.push_back(voxel_points[i]);
     if (propagate_negative_)
     {
-      voxel->negative_distance_square_ = 0.0;
-      voxel->closest_negative_point_ = voxel_points[i];
-      voxel->negative_update_direction_ = initial_update_direction;
+      voxel.negative_distance_square_ = 0.0;
+      voxel.closest_negative_point_ = voxel_points[i];
+      voxel.negative_update_direction_ = initial_update_direction;
       negative_bucket_queue_[0].push_back(voxel_points[i]);
     }
   }
@@ -514,7 +440,6 @@
     propagateNegative();
   }
 }
-
 
 void PropagationDistanceField::propagatePositive()
 {
@@ -638,7 +563,6 @@
 
 void PropagationDistanceField::reset()
 {
-  
   voxel_grid_->reset(PropDistanceFieldVoxel(max_distance_sq_, 0));
   for (int x = 0; x < getXNumCells(); x++)
   {
@@ -651,7 +575,6 @@
         voxel.closest_negative_point_.y() = y;
         voxel.closest_negative_point_.z() = z;
         voxel.negative_distance_square_ = 0;
-        voxel.counter_ = INT_MAX;
       }
     }
   }
@@ -893,4 +816,4 @@
   addNewObstacleVoxels(obs_points);
   return true;
 }
-}+}
