/*********************************************************************
 * Software License Agreement (BSD License)
 *
 *  Copyright (c) 2008, Willow Garage, Inc.
 *  All rights reserved.
 *
 *  Redistribution and use in source and binary forms, with or without
 *  modification, are permitted provided that the following conditions
 *  are met:
 *
 *   * Redistributions of source code must retain the above copyright
 *     notice, this list of conditions and the following disclaimer.
 *   * Redistributions in binary form must reproduce the above
 *     copyright notice, this list of conditions and the following
 *     disclaimer in the documentation and/or other materials provided
 *     with the distribution.
 *   * Neither the name of Willow Garage nor the names of its
 *     contributors may be used to endorse or promote products derived
 *     from this software without specific prior written permission.
 *
 *  THIS SOFTWARE IS PROVIDED BY THE COPYRIGHT HOLDERS AND CONTRIBUTORS
 *  "AS IS" AND ANY EXPRESS OR IMPLIED WARRANTIES, INCLUDING, BUT NOT
 *  LIMITED TO, THE IMPLIED WARRANTIES OF MERCHANTABILITY AND FITNESS
 *  FOR A PARTICULAR PURPOSE ARE DISCLAIMED. IN NO EVENT SHALL THE
 *  COPYRIGHT OWNER OR CONTRIBUTORS BE LIABLE FOR ANY DIRECT, INDIRECT,
 *  INCIDENTAL, SPECIAL, EXEMPLARY, OR CONSEQUENTIAL DAMAGES (INCLUDING,
 *  BUT NOT LIMITED TO, PROCUREMENT OF SUBSTITUTE GOODS OR SERVICES;
 *  LOSS OF USE, DATA, OR PROFITS; OR BUSINESS INTERRUPTION) HOWEVER
 *  CAUSED AND ON ANY THEORY OF LIABILITY, WHETHER IN CONTRACT, STRICT
 *  LIABILITY, OR TORT (INCLUDING NEGLIGENCE OR OTHERWISE) ARISING IN
 *  ANY WAY OUT OF THE USE OF THIS SOFTWARE, EVEN IF ADVISED OF THE
 *  POSSIBILITY OF SUCH DAMAGE.
 *********************************************************************/

/* Author: Ioan Sucan, Adam Leeper */

#ifndef MOVEIT_ROBOT_TRAJECTORY_KINEMATIC_TRAJECTORY_
#define MOVEIT_ROBOT_TRAJECTORY_KINEMATIC_TRAJECTORY_

#include <moveit/macros/class_forward.h>
#include <moveit/macros/deprecation.h>
#include <moveit/robot_state/robot_state.h>
#include <moveit_msgs/RobotTrajectory.h>
#include <moveit_msgs/RobotState.h>
#include <deque>

namespace robot_trajectory
{
MOVEIT_CLASS_FORWARD(RobotTrajectory);

/** \brief Maintain a sequence of waypoints and the time durations
    between these waypoints */
class RobotTrajectory
{
public:
  RobotTrajectory(const robot_model::RobotModelConstPtr &robot_model, const std::string &group);

  RobotTrajectory(const robot_model::RobotModelConstPtr &robot_model, const robot_model::JointModelGroup *group);

  const robot_model::RobotModelConstPtr &getRobotModel() const
  {
    return robot_model_;
  }

  const robot_model::JointModelGroup *getGroup() const
  {
    return group_;
  }

  const std::string &getGroupName() const;

  void setGroupName(const std::string &group_name);

  std::size_t getWayPointCount() const
  {
    return waypoints_.size();
  }

  const robot_state::RobotState &getWayPoint(std::size_t index) const
  {
    return *waypoints_[index];
  }

  const robot_state::RobotState &getLastWayPoint() const
  {
    return *waypoints_.back();
  }

  const robot_state::RobotState &getFirstWayPoint() const
  {
    return *waypoints_.front();
  }

  robot_state::RobotStatePtr &getWayPointPtr(std::size_t index)
  {
    return waypoints_[index];
  }

  robot_state::RobotStatePtr &getLastWayPointPtr()
  {
    return waypoints_.back();
  }

  robot_state::RobotStatePtr &getFirstWayPointPtr()
  {
    return waypoints_.front();
  }

  const std::deque<double> &getWayPointDurations() const
  {
    return duration_from_previous_;
  }

  /** @brief  Returns the duration after start that a waypoint will be reached.
   *  @param  The waypoint index.
   *  @return The duration from start; returns overall duration if index is out of range.
   */
  double getWayPointDurationFromStart(std::size_t index) const;

  MOVEIT_DEPRECATED double getWaypointDurationFromStart(std::size_t index) const;

  double getWayPointDurationFromPrevious(std::size_t index) const
  {
    if (duration_from_previous_.size() > index)
      return duration_from_previous_[index];
    else
      return 0.0;
  }

  void setWayPointDurationFromPrevious(std::size_t index, double value)
  {
    if (duration_from_previous_.size() <= index)
      duration_from_previous_.resize(index + 1, 0.0);
    duration_from_previous_[index] = value;
  }

  bool empty() const
  {
    return waypoints_.empty();
  }

  /**
   * \brief Add a point to the trajectory
   * \param state - current robot state
   * \param dt - duration from previous
   */
  void addSuffixWayPoint(const robot_state::RobotState &state, double dt)
  {
    addSuffixWayPoint(robot_state::RobotStatePtr(new robot_state::RobotState(state)), dt);
  }

  /**
   * \brief Add a point to the trajectory
   * \param state - current robot state
   * \param dt - duration from previous
   */
  void addSuffixWayPoint(const robot_state::RobotStatePtr &state, double dt)
  {
    state->update();
    waypoints_.push_back(state);
    duration_from_previous_.push_back(dt);
  }

  void addPrefixWayPoint(const robot_state::RobotState &state, double dt)
  {
    addPrefixWayPoint(robot_state::RobotStatePtr(new robot_state::RobotState(state)), dt);
  }

  void addPrefixWayPoint(const robot_state::RobotStatePtr &state, double dt)
  {
    state->update();
    waypoints_.push_front(state);
    duration_from_previous_.push_front(dt);
  }

  void insertWayPoint(std::size_t index, const robot_state::RobotState &state, double dt)
  {
    insertWayPoint(index, robot_state::RobotStatePtr(new robot_state::RobotState(state)), dt);
  }

  void insertWayPoint(std::size_t index, const robot_state::RobotStatePtr &state, double dt)
  {
    state->update();
    waypoints_.insert(waypoints_.begin() + index, state);
    duration_from_previous_.insert(duration_from_previous_.begin() + index, dt);
  }

  /**
   * \brief Add a specified part of a trajectory to the end of the current trajectory. The default (when \p start_index
   * and \p end_index are omitted) is to add the whole trajectory.
   * \param source - the trajectory containing the part to append to the end of current trajectory
   * \param dt - time step between last traj point in current traj and first traj point of append traj
   * \param start_index - index of first traj point of the part to append from the source traj, the default is to add
   * from the start of the source traj
   * \param end_index - index of last traj point of the part to append from the source traj, the default is to add until
   * the end of the source traj
   */
<<<<<<< HEAD
  void append(const RobotTrajectory &source, double dt);
=======
  void append(const RobotTrajectory& source, double dt, size_t start_index = 0,
              size_t end_index = std::numeric_limits<std::size_t>::max());
>>>>>>> 0b612e77

  void swap(robot_trajectory::RobotTrajectory &other);

  void clear();

  double getAverageSegmentDuration() const;

  void getRobotTrajectoryMsg(moveit_msgs::RobotTrajectory &trajectory) const;

  /** \brief Copy the content of the trajectory message into this class. The trajectory message itself is not required
     to contain the values
      for all joints. For this reason a full starting state must be specified as reference (\e reference_state). Each
     point in the trajectory
      to be constructed internally is obtained by copying the reference state and overwriting the content from a
     trajectory point in \e trajectory. */
  void setRobotTrajectoryMsg(const robot_state::RobotState &reference_state,
                             const trajectory_msgs::JointTrajectory &trajectory);

  /** \brief Copy the content of the trajectory message into this class. The trajectory message itself is not required
     to contain the values
      for all joints. For this reason a full starting state must be specified as reference (\e reference_state). Each
     point in the trajectory
      to be constructed internally is obtained by copying the reference state and overwriting the content from a
     trajectory point in \e trajectory. */
  void setRobotTrajectoryMsg(const robot_state::RobotState &reference_state,
                             const moveit_msgs::RobotTrajectory &trajectory);

  /** \brief Copy the content of the trajectory message into this class. The trajectory message itself is not required
     to contain the values
      for all joints. For this reason a full starting state must be specified as reference (\e reference_state). Before
     use, the reference state is updated
      using \e state. Each point in the trajectory  to be constructed internally is obtained by copying the reference
     state and overwriting the content
      from a trajectory point in \e trajectory. */
  void setRobotTrajectoryMsg(const robot_state::RobotState &reference_state, const moveit_msgs::RobotState &state,
                             const moveit_msgs::RobotTrajectory &trajectory);

  void reverse();

  void unwind();
  void unwind(const robot_state::RobotState &state);

  /** @brief Finds the waypoint indicies before and after a duration from start.
   *  @param The duration from start.
   *  @param The waypoint index before the supplied duration.
   *  @param The waypoint index after (or equal to) the supplied duration.
   *  @param The progress (0 to 1) between the two waypoints, based on time (not based on joint distances).
   */
  void findWayPointIndicesForDurationAfterStart(const double &duration, int &before, int &after, double &blend) const;

  // TODO support visitor function for interpolation, or at least different types.
  /** @brief Gets a robot state corresponding to a supplied duration from start for the trajectory, using linear time
   * interpolation.
   *  @param The duration from start.
   *  @param The resulting robot state.
   *  @return True if state is valid, false otherwise (trajectory is empty).
   */
  bool getStateAtDurationFromStart(const double request_duration, robot_state::RobotStatePtr &output_state) const;

  void setEEPath(std::vector<geometry_msgs::PoseStamped> eePoses)
  {
    eeWaypoints_ = eePoses;
  }

  std::vector<geometry_msgs::PoseStamped> getEEPath()
  {
    return eeWaypoints_;
  }

private:
  robot_model::RobotModelConstPtr robot_model_;
  const robot_model::JointModelGroup *group_;
  std::deque<robot_state::RobotStatePtr> waypoints_;
  std::vector<geometry_msgs::PoseStamped> eeWaypoints_;
  std::deque<double> duration_from_previous_;
};
}

#endif<|MERGE_RESOLUTION|>--- conflicted
+++ resolved
@@ -53,60 +53,60 @@
 class RobotTrajectory
 {
 public:
-  RobotTrajectory(const robot_model::RobotModelConstPtr &robot_model, const std::string &group);
-
-  RobotTrajectory(const robot_model::RobotModelConstPtr &robot_model, const robot_model::JointModelGroup *group);
-
-  const robot_model::RobotModelConstPtr &getRobotModel() const
+  RobotTrajectory(const robot_model::RobotModelConstPtr& robot_model, const std::string& group);
+
+  RobotTrajectory(const robot_model::RobotModelConstPtr& robot_model, const robot_model::JointModelGroup* group);
+
+  const robot_model::RobotModelConstPtr& getRobotModel() const
   {
     return robot_model_;
   }
 
-  const robot_model::JointModelGroup *getGroup() const
+  const robot_model::JointModelGroup* getGroup() const
   {
     return group_;
   }
 
-  const std::string &getGroupName() const;
-
-  void setGroupName(const std::string &group_name);
+  const std::string& getGroupName() const;
+
+  void setGroupName(const std::string& group_name);
 
   std::size_t getWayPointCount() const
   {
     return waypoints_.size();
   }
 
-  const robot_state::RobotState &getWayPoint(std::size_t index) const
+  const robot_state::RobotState& getWayPoint(std::size_t index) const
   {
     return *waypoints_[index];
   }
 
-  const robot_state::RobotState &getLastWayPoint() const
+  const robot_state::RobotState& getLastWayPoint() const
   {
     return *waypoints_.back();
   }
 
-  const robot_state::RobotState &getFirstWayPoint() const
+  const robot_state::RobotState& getFirstWayPoint() const
   {
     return *waypoints_.front();
   }
 
-  robot_state::RobotStatePtr &getWayPointPtr(std::size_t index)
+  robot_state::RobotStatePtr& getWayPointPtr(std::size_t index)
   {
     return waypoints_[index];
   }
 
-  robot_state::RobotStatePtr &getLastWayPointPtr()
+  robot_state::RobotStatePtr& getLastWayPointPtr()
   {
     return waypoints_.back();
   }
 
-  robot_state::RobotStatePtr &getFirstWayPointPtr()
+  robot_state::RobotStatePtr& getFirstWayPointPtr()
   {
     return waypoints_.front();
   }
 
-  const std::deque<double> &getWayPointDurations() const
+  const std::deque<double>& getWayPointDurations() const
   {
     return duration_from_previous_;
   }
@@ -144,7 +144,7 @@
    * \param state - current robot state
    * \param dt - duration from previous
    */
-  void addSuffixWayPoint(const robot_state::RobotState &state, double dt)
+  void addSuffixWayPoint(const robot_state::RobotState& state, double dt)
   {
     addSuffixWayPoint(robot_state::RobotStatePtr(new robot_state::RobotState(state)), dt);
   }
@@ -154,31 +154,31 @@
    * \param state - current robot state
    * \param dt - duration from previous
    */
-  void addSuffixWayPoint(const robot_state::RobotStatePtr &state, double dt)
+  void addSuffixWayPoint(const robot_state::RobotStatePtr& state, double dt)
   {
     state->update();
     waypoints_.push_back(state);
     duration_from_previous_.push_back(dt);
   }
 
-  void addPrefixWayPoint(const robot_state::RobotState &state, double dt)
+  void addPrefixWayPoint(const robot_state::RobotState& state, double dt)
   {
     addPrefixWayPoint(robot_state::RobotStatePtr(new robot_state::RobotState(state)), dt);
   }
 
-  void addPrefixWayPoint(const robot_state::RobotStatePtr &state, double dt)
+  void addPrefixWayPoint(const robot_state::RobotStatePtr& state, double dt)
   {
     state->update();
     waypoints_.push_front(state);
     duration_from_previous_.push_front(dt);
   }
 
-  void insertWayPoint(std::size_t index, const robot_state::RobotState &state, double dt)
+  void insertWayPoint(std::size_t index, const robot_state::RobotState& state, double dt)
   {
     insertWayPoint(index, robot_state::RobotStatePtr(new robot_state::RobotState(state)), dt);
   }
 
-  void insertWayPoint(std::size_t index, const robot_state::RobotStatePtr &state, double dt)
+  void insertWayPoint(std::size_t index, const robot_state::RobotStatePtr& state, double dt)
   {
     state->update();
     waypoints_.insert(waypoints_.begin() + index, state);
@@ -195,20 +195,16 @@
    * \param end_index - index of last traj point of the part to append from the source traj, the default is to add until
    * the end of the source traj
    */
-<<<<<<< HEAD
-  void append(const RobotTrajectory &source, double dt);
-=======
   void append(const RobotTrajectory& source, double dt, size_t start_index = 0,
               size_t end_index = std::numeric_limits<std::size_t>::max());
->>>>>>> 0b612e77
-
-  void swap(robot_trajectory::RobotTrajectory &other);
+
+  void swap(robot_trajectory::RobotTrajectory& other);
 
   void clear();
 
   double getAverageSegmentDuration() const;
 
-  void getRobotTrajectoryMsg(moveit_msgs::RobotTrajectory &trajectory) const;
+  void getRobotTrajectoryMsg(moveit_msgs::RobotTrajectory& trajectory) const;
 
   /** \brief Copy the content of the trajectory message into this class. The trajectory message itself is not required
      to contain the values
@@ -216,8 +212,8 @@
      point in the trajectory
       to be constructed internally is obtained by copying the reference state and overwriting the content from a
      trajectory point in \e trajectory. */
-  void setRobotTrajectoryMsg(const robot_state::RobotState &reference_state,
-                             const trajectory_msgs::JointTrajectory &trajectory);
+  void setRobotTrajectoryMsg(const robot_state::RobotState& reference_state,
+                             const trajectory_msgs::JointTrajectory& trajectory);
 
   /** \brief Copy the content of the trajectory message into this class. The trajectory message itself is not required
      to contain the values
@@ -225,8 +221,8 @@
      point in the trajectory
       to be constructed internally is obtained by copying the reference state and overwriting the content from a
      trajectory point in \e trajectory. */
-  void setRobotTrajectoryMsg(const robot_state::RobotState &reference_state,
-                             const moveit_msgs::RobotTrajectory &trajectory);
+  void setRobotTrajectoryMsg(const robot_state::RobotState& reference_state,
+                             const moveit_msgs::RobotTrajectory& trajectory);
 
   /** \brief Copy the content of the trajectory message into this class. The trajectory message itself is not required
      to contain the values
@@ -235,13 +231,13 @@
       using \e state. Each point in the trajectory  to be constructed internally is obtained by copying the reference
      state and overwriting the content
       from a trajectory point in \e trajectory. */
-  void setRobotTrajectoryMsg(const robot_state::RobotState &reference_state, const moveit_msgs::RobotState &state,
-                             const moveit_msgs::RobotTrajectory &trajectory);
+  void setRobotTrajectoryMsg(const robot_state::RobotState& reference_state, const moveit_msgs::RobotState& state,
+                             const moveit_msgs::RobotTrajectory& trajectory);
 
   void reverse();
 
   void unwind();
-  void unwind(const robot_state::RobotState &state);
+  void unwind(const robot_state::RobotState& state);
 
   /** @brief Finds the waypoint indicies before and after a duration from start.
    *  @param The duration from start.
@@ -249,7 +245,7 @@
    *  @param The waypoint index after (or equal to) the supplied duration.
    *  @param The progress (0 to 1) between the two waypoints, based on time (not based on joint distances).
    */
-  void findWayPointIndicesForDurationAfterStart(const double &duration, int &before, int &after, double &blend) const;
+  void findWayPointIndicesForDurationAfterStart(const double& duration, int& before, int& after, double& blend) const;
 
   // TODO support visitor function for interpolation, or at least different types.
   /** @brief Gets a robot state corresponding to a supplied duration from start for the trajectory, using linear time
@@ -258,13 +254,13 @@
    *  @param The resulting robot state.
    *  @return True if state is valid, false otherwise (trajectory is empty).
    */
-  bool getStateAtDurationFromStart(const double request_duration, robot_state::RobotStatePtr &output_state) const;
+  bool getStateAtDurationFromStart(const double request_duration, robot_state::RobotStatePtr& output_state) const;
 
   void setEEPath(std::vector<geometry_msgs::PoseStamped> eePoses)
   {
     eeWaypoints_ = eePoses;
   }
-
+  
   std::vector<geometry_msgs::PoseStamped> getEEPath()
   {
     return eeWaypoints_;
@@ -272,11 +268,11 @@
 
 private:
   robot_model::RobotModelConstPtr robot_model_;
-  const robot_model::JointModelGroup *group_;
+  const robot_model::JointModelGroup* group_;
   std::deque<robot_state::RobotStatePtr> waypoints_;
   std::vector<geometry_msgs::PoseStamped> eeWaypoints_;
   std::deque<double> duration_from_previous_;
 };
 }
 
-#endif+#endif
