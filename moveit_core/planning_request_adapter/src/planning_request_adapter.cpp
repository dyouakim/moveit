/*********************************************************************
 * Software License Agreement (BSD License)
 *
 *  Copyright (c) 2012, Willow Garage, Inc.
 *  All rights reserved.
 *
 *  Redistribution and use in source and binary forms, with or without
 *  modification, are permitted provided that the following conditions
 *  are met:
 *
 *   * Redistributions of source code must retain the above copyright
 *     notice, this list of conditions and the following disclaimer.
 *   * Redistributions in binary form must reproduce the above
 *     copyright notice, this list of conditions and the following
 *     disclaimer in the documentation and/or other materials provided
 *     with the distribution.
 *   * Neither the name of Willow Garage nor the names of its
 *     contributors may be used to endorse or promote products derived
 *     from this software without specific prior written permission.
 *
 *  THIS SOFTWARE IS PROVIDED BY THE COPYRIGHT HOLDERS AND CONTRIBUTORS
 *  "AS IS" AND ANY EXPRESS OR IMPLIED WARRANTIES, INCLUDING, BUT NOT
 *  LIMITED TO, THE IMPLIED WARRANTIES OF MERCHANTABILITY AND FITNESS
 *  FOR A PARTICULAR PURPOSE ARE DISCLAIMED. IN NO EVENT SHALL THE
 *  COPYRIGHT OWNER OR CONTRIBUTORS BE LIABLE FOR ANY DIRECT, INDIRECT,
 *  INCIDENTAL, SPECIAL, EXEMPLARY, OR CONSEQUENTIAL DAMAGES (INCLUDING,
 *  BUT NOT LIMITED TO, PROCUREMENT OF SUBSTITUTE GOODS OR SERVICES;
 *  LOSS OF USE, DATA, OR PROFITS; OR BUSINESS INTERRUPTION) HOWEVER
 *  CAUSED AND ON ANY THEORY OF LIABILITY, WHETHER IN CONTRACT, STRICT
 *  LIABILITY, OR TORT (INCLUDING NEGLIGENCE OR OTHERWISE) ARISING IN
 *  ANY WAY OUT OF THE USE OF THIS SOFTWARE, EVEN IF ADVISED OF THE
 *  POSSIBILITY OF SUCH DAMAGE.
 *********************************************************************/

/* Author: Ioan Sucan */

#include <moveit/planning_request_adapter/planning_request_adapter.h>
#include <boost/bind.hpp>
#include <algorithm>

// we could really use some c++11 lambda functions here :)

namespace planning_request_adapter
{
namespace
{
bool callPlannerInterfaceSolve(const planning_interface::PlannerManager *planner,
                               const planning_scene::PlanningSceneConstPtr &planning_scene,
                               const planning_interface::MotionPlanRequest &req,
                               planning_interface::MotionPlanResponse &res)
{
   planning_interface::PlanningContextPtr context = planner->getPlanningContext(planning_scene, req, res.error_code_);
  if (context)
  {
     bool status =  context->solve(res);
     return status;
  }
  else{
     return false;
  }
}
}

<<<<<<< HEAD
bool planning_request_adapter::PlanningRequestAdapter::adaptAndPlan(
    const planning_interface::PlannerManagerPtr &planner, const planning_scene::PlanningSceneConstPtr &planning_scene,
    const planning_interface::MotionPlanRequest &req, planning_interface::MotionPlanResponse &res,
    std::vector<std::size_t> &added_path_index) const
=======
bool PlanningRequestAdapter::adaptAndPlan(const planning_interface::PlannerManagerPtr& planner,
                                          const planning_scene::PlanningSceneConstPtr& planning_scene,
                                          const planning_interface::MotionPlanRequest& req,
                                          planning_interface::MotionPlanResponse& res,
                                          std::vector<std::size_t>& added_path_index) const
>>>>>>> 0b612e77
{
  return adaptAndPlan(boost::bind(&callPlannerInterfaceSolve, planner.get(), _1, _2, _3), planning_scene, req, res,
                      added_path_index);
}

<<<<<<< HEAD
bool planning_request_adapter::PlanningRequestAdapter::adaptAndPlan(
    const planning_interface::PlannerManagerPtr &planner, const planning_scene::PlanningSceneConstPtr &planning_scene,
    const planning_interface::MotionPlanRequest &req, planning_interface::MotionPlanResponse &res) const
=======
bool PlanningRequestAdapter::adaptAndPlan(const planning_interface::PlannerManagerPtr& planner,
                                          const planning_scene::PlanningSceneConstPtr& planning_scene,
                                          const planning_interface::MotionPlanRequest& req,
                                          planning_interface::MotionPlanResponse& res) const
>>>>>>> 0b612e77
{
  std::vector<std::size_t> dummy;
  return adaptAndPlan(planner, planning_scene, req, res, dummy);
}

namespace
{
// boost bind is not happy with overloading, so we add intermediate function objects

bool callAdapter1(const PlanningRequestAdapter *adapter, const planning_interface::PlannerManagerPtr &planner,
                  const planning_scene::PlanningSceneConstPtr &planning_scene,
                  const planning_interface::MotionPlanRequest &req, planning_interface::MotionPlanResponse &res,
                  std::vector<std::size_t> &added_path_index)
{
  try
  {
    return adapter->adaptAndPlan(planner, planning_scene, req, res, added_path_index);
  }
  catch (std::runtime_error &ex)
  {
    ROS_ERROR_NAMED("planning_request_adapter", "Exception caught executing *final* adapter '%s': %s",
                    adapter->getDescription().c_str(), ex.what());
    added_path_index.clear();
    return callPlannerInterfaceSolve(planner.get(), planning_scene, req, res);
  }
  catch (...)
  {
    logError("Exception caught executing *final* adapter '%s'", adapter->getDescription().c_str());
    added_path_index.clear();
    return callPlannerInterfaceSolve(planner.get(), planning_scene, req, res);
  }
}

bool callAdapter2(const PlanningRequestAdapter *adapter, const PlanningRequestAdapter::PlannerFn &planner,
                  const planning_scene::PlanningSceneConstPtr &planning_scene,
                  const planning_interface::MotionPlanRequest &req, planning_interface::MotionPlanResponse &res,
                  std::vector<std::size_t> &added_path_index)
{
  try
  {
    return adapter->adaptAndPlan(planner, planning_scene, req, res, added_path_index);
  }
  catch (std::runtime_error &ex)
  {
    ROS_ERROR_NAMED("planning_request_adapter", "Exception caught executing *next* adapter '%s': %s",
                    adapter->getDescription().c_str(), ex.what());
    added_path_index.clear();
    return planner(planning_scene, req, res);
  }
  catch (...)
  {
    logError("Exception caught executing *next* adapter '%s'", adapter->getDescription().c_str());
    added_path_index.clear();
    return planner(planning_scene, req, res);
  }
}
}

<<<<<<< HEAD
bool planning_request_adapter::PlanningRequestAdapterChain::adaptAndPlan(
    const planning_interface::PlannerManagerPtr &planner, const planning_scene::PlanningSceneConstPtr &planning_scene,
    const planning_interface::MotionPlanRequest &req, planning_interface::MotionPlanResponse &res) const
=======
bool PlanningRequestAdapterChain::adaptAndPlan(const planning_interface::PlannerManagerPtr& planner,
                                               const planning_scene::PlanningSceneConstPtr& planning_scene,
                                               const planning_interface::MotionPlanRequest& req,
                                               planning_interface::MotionPlanResponse& res) const
>>>>>>> 0b612e77
{
  std::vector<std::size_t> dummy;
  return adaptAndPlan(planner, planning_scene, req, res, dummy);
}

<<<<<<< HEAD
bool planning_request_adapter::PlanningRequestAdapterChain::adaptAndPlan(
    const planning_interface::PlannerManagerPtr &planner, const planning_scene::PlanningSceneConstPtr &planning_scene,
    const planning_interface::MotionPlanRequest &req, planning_interface::MotionPlanResponse &res,
    std::vector<std::size_t> &added_path_index) const
=======
bool PlanningRequestAdapterChain::adaptAndPlan(const planning_interface::PlannerManagerPtr& planner,
                                               const planning_scene::PlanningSceneConstPtr& planning_scene,
                                               const planning_interface::MotionPlanRequest& req,
                                               planning_interface::MotionPlanResponse& res,
                                               std::vector<std::size_t>& added_path_index) const
>>>>>>> 0b612e77
{
  // if there are no adapters, run the planner directly
 if (adapters_.empty())
  {
    added_path_index.clear();
    return callPlannerInterfaceSolve(planner.get(), planning_scene, req, res);
  }
  else
  {
    // the index values added by each adapter
    std::vector<std::vector<std::size_t> > added_path_index_each(adapters_.size());

    // if there are adapters, construct a function pointer for each, in order,
    // so that in the end we have a nested sequence of function pointers that call the adapters in the correct order.
   PlanningRequestAdapter::PlannerFn fn = boost::bind(&callAdapter1, adapters_.back().get(), planner, _1, _2, _3,
                                                       boost::ref(added_path_index_each.back()));
    
    for (int i = adapters_.size() - 2; i >= 0; --i)
      fn = boost::bind(&callAdapter2, adapters_[i].get(), fn, _1, _2, _3, boost::ref(added_path_index_each[i]));
    bool result = fn(planning_scene, req, res);
    added_path_index.clear();
     
    // merge the index values from each adapter
    for (std::size_t i = 0; i < added_path_index_each.size(); ++i)
      for (std::size_t j = 0; j < added_path_index_each[i].size(); ++j)
      {
        for (std::size_t k = 0; k < added_path_index.size(); ++k)
          if (added_path_index_each[i][j] <= added_path_index[k])
            added_path_index[k]++;
        added_path_index.push_back(added_path_index_each[i][j]);
      }
    std::sort(added_path_index.begin(), added_path_index.end());
    return result;
  }
}

}  // end of namespace planning_request_adapter<|MERGE_RESOLUTION|>--- conflicted
+++ resolved
@@ -44,50 +44,33 @@
 {
 namespace
 {
-bool callPlannerInterfaceSolve(const planning_interface::PlannerManager *planner,
-                               const planning_scene::PlanningSceneConstPtr &planning_scene,
-                               const planning_interface::MotionPlanRequest &req,
-                               planning_interface::MotionPlanResponse &res)
+bool callPlannerInterfaceSolve(const planning_interface::PlannerManager* planner,
+                               const planning_scene::PlanningSceneConstPtr& planning_scene,
+                               const planning_interface::MotionPlanRequest& req,
+                               planning_interface::MotionPlanResponse& res)
 {
-   planning_interface::PlanningContextPtr context = planner->getPlanningContext(planning_scene, req, res.error_code_);
+  planning_interface::PlanningContextPtr context = planner->getPlanningContext(planning_scene, req, res.error_code_);
   if (context)
-  {
-     bool status =  context->solve(res);
-     return status;
-  }
-  else{
-     return false;
-  }
+    return context->solve(res);
+  else
+    return false;
 }
 }
 
-<<<<<<< HEAD
-bool planning_request_adapter::PlanningRequestAdapter::adaptAndPlan(
-    const planning_interface::PlannerManagerPtr &planner, const planning_scene::PlanningSceneConstPtr &planning_scene,
-    const planning_interface::MotionPlanRequest &req, planning_interface::MotionPlanResponse &res,
-    std::vector<std::size_t> &added_path_index) const
-=======
 bool PlanningRequestAdapter::adaptAndPlan(const planning_interface::PlannerManagerPtr& planner,
                                           const planning_scene::PlanningSceneConstPtr& planning_scene,
                                           const planning_interface::MotionPlanRequest& req,
                                           planning_interface::MotionPlanResponse& res,
                                           std::vector<std::size_t>& added_path_index) const
->>>>>>> 0b612e77
 {
   return adaptAndPlan(boost::bind(&callPlannerInterfaceSolve, planner.get(), _1, _2, _3), planning_scene, req, res,
                       added_path_index);
 }
 
-<<<<<<< HEAD
-bool planning_request_adapter::PlanningRequestAdapter::adaptAndPlan(
-    const planning_interface::PlannerManagerPtr &planner, const planning_scene::PlanningSceneConstPtr &planning_scene,
-    const planning_interface::MotionPlanRequest &req, planning_interface::MotionPlanResponse &res) const
-=======
 bool PlanningRequestAdapter::adaptAndPlan(const planning_interface::PlannerManagerPtr& planner,
                                           const planning_scene::PlanningSceneConstPtr& planning_scene,
                                           const planning_interface::MotionPlanRequest& req,
                                           planning_interface::MotionPlanResponse& res) const
->>>>>>> 0b612e77
 {
   std::vector<std::size_t> dummy;
   return adaptAndPlan(planner, planning_scene, req, res, dummy);
@@ -97,85 +80,60 @@
 {
 // boost bind is not happy with overloading, so we add intermediate function objects
 
-bool callAdapter1(const PlanningRequestAdapter *adapter, const planning_interface::PlannerManagerPtr &planner,
-                  const planning_scene::PlanningSceneConstPtr &planning_scene,
-                  const planning_interface::MotionPlanRequest &req, planning_interface::MotionPlanResponse &res,
-                  std::vector<std::size_t> &added_path_index)
+bool callAdapter1(const PlanningRequestAdapter* adapter, const planning_interface::PlannerManagerPtr& planner,
+                  const planning_scene::PlanningSceneConstPtr& planning_scene,
+                  const planning_interface::MotionPlanRequest& req, planning_interface::MotionPlanResponse& res,
+                  std::vector<std::size_t>& added_path_index)
 {
   try
   {
     return adapter->adaptAndPlan(planner, planning_scene, req, res, added_path_index);
   }
-  catch (std::runtime_error &ex)
+  catch (std::exception& ex)
   {
     ROS_ERROR_NAMED("planning_request_adapter", "Exception caught executing *final* adapter '%s': %s",
                     adapter->getDescription().c_str(), ex.what());
     added_path_index.clear();
     return callPlannerInterfaceSolve(planner.get(), planning_scene, req, res);
   }
-  catch (...)
-  {
-    logError("Exception caught executing *final* adapter '%s'", adapter->getDescription().c_str());
-    added_path_index.clear();
-    return callPlannerInterfaceSolve(planner.get(), planning_scene, req, res);
-  }
 }
 
-bool callAdapter2(const PlanningRequestAdapter *adapter, const PlanningRequestAdapter::PlannerFn &planner,
-                  const planning_scene::PlanningSceneConstPtr &planning_scene,
-                  const planning_interface::MotionPlanRequest &req, planning_interface::MotionPlanResponse &res,
-                  std::vector<std::size_t> &added_path_index)
+bool callAdapter2(const PlanningRequestAdapter* adapter, const PlanningRequestAdapter::PlannerFn& planner,
+                  const planning_scene::PlanningSceneConstPtr& planning_scene,
+                  const planning_interface::MotionPlanRequest& req, planning_interface::MotionPlanResponse& res,
+                  std::vector<std::size_t>& added_path_index)
 {
   try
   {
     return adapter->adaptAndPlan(planner, planning_scene, req, res, added_path_index);
   }
-  catch (std::runtime_error &ex)
+  catch (std::exception& ex)
   {
     ROS_ERROR_NAMED("planning_request_adapter", "Exception caught executing *next* adapter '%s': %s",
                     adapter->getDescription().c_str(), ex.what());
     added_path_index.clear();
     return planner(planning_scene, req, res);
   }
-  catch (...)
-  {
-    logError("Exception caught executing *next* adapter '%s'", adapter->getDescription().c_str());
-    added_path_index.clear();
-    return planner(planning_scene, req, res);
-  }
 }
 }
 
-<<<<<<< HEAD
-bool planning_request_adapter::PlanningRequestAdapterChain::adaptAndPlan(
-    const planning_interface::PlannerManagerPtr &planner, const planning_scene::PlanningSceneConstPtr &planning_scene,
-    const planning_interface::MotionPlanRequest &req, planning_interface::MotionPlanResponse &res) const
-=======
 bool PlanningRequestAdapterChain::adaptAndPlan(const planning_interface::PlannerManagerPtr& planner,
                                                const planning_scene::PlanningSceneConstPtr& planning_scene,
                                                const planning_interface::MotionPlanRequest& req,
                                                planning_interface::MotionPlanResponse& res) const
->>>>>>> 0b612e77
 {
   std::vector<std::size_t> dummy;
   return adaptAndPlan(planner, planning_scene, req, res, dummy);
 }
 
-<<<<<<< HEAD
-bool planning_request_adapter::PlanningRequestAdapterChain::adaptAndPlan(
-    const planning_interface::PlannerManagerPtr &planner, const planning_scene::PlanningSceneConstPtr &planning_scene,
-    const planning_interface::MotionPlanRequest &req, planning_interface::MotionPlanResponse &res,
-    std::vector<std::size_t> &added_path_index) const
-=======
 bool PlanningRequestAdapterChain::adaptAndPlan(const planning_interface::PlannerManagerPtr& planner,
                                                const planning_scene::PlanningSceneConstPtr& planning_scene,
                                                const planning_interface::MotionPlanRequest& req,
                                                planning_interface::MotionPlanResponse& res,
                                                std::vector<std::size_t>& added_path_index) const
->>>>>>> 0b612e77
 {
   // if there are no adapters, run the planner directly
- if (adapters_.empty())
+  if (adapters_.empty())
   {
     added_path_index.clear();
     return callPlannerInterfaceSolve(planner.get(), planning_scene, req, res);
@@ -187,14 +145,13 @@
 
     // if there are adapters, construct a function pointer for each, in order,
     // so that in the end we have a nested sequence of function pointers that call the adapters in the correct order.
-   PlanningRequestAdapter::PlannerFn fn = boost::bind(&callAdapter1, adapters_.back().get(), planner, _1, _2, _3,
+    PlanningRequestAdapter::PlannerFn fn = boost::bind(&callAdapter1, adapters_.back().get(), planner, _1, _2, _3,
                                                        boost::ref(added_path_index_each.back()));
-    
     for (int i = adapters_.size() - 2; i >= 0; --i)
       fn = boost::bind(&callAdapter2, adapters_[i].get(), fn, _1, _2, _3, boost::ref(added_path_index_each[i]));
     bool result = fn(planning_scene, req, res);
     added_path_index.clear();
-     
+
     // merge the index values from each adapter
     for (std::size_t i = 0; i < added_path_index_each.size(); ++i)
       for (std::size_t j = 0; j < added_path_index_each[i].size(); ++j)
