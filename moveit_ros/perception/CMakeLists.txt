cmake_minimum_required(VERSION 2.8.12)
project(moveit_ros_perception)

add_compile_options(-std=c++11)

option(WITH_OPENGL "Build the parts that depend on OpenGL" ON)

if(NOT CMAKE_CONFIGURATION_TYPES AND NOT CMAKE_BUILD_TYPE)
  set(CMAKE_BUILD_TYPE Release)
endif()

find_package(Boost REQUIRED thread signals)

<<<<<<< HEAD
find_package(OpenGL REQUIRED)
find_package(GLEW REQUIRED)
find_package(GLUT REQUIRED)
find_package( PCL 1.7 REQUIRED )

find_package(dynamicEDT3D REQUIRED)

if (OPENGL_FOUND)
=======
if(WITH_OPENGL)
  find_package(OpenGL REQUIRED)
  find_package(GLEW REQUIRED)
  find_package(GLUT REQUIRED)
>>>>>>> 0b612e77
  set(gl_LIBS ${gl_LIBS} ${OPENGL_LIBRARIES})
  set(perception_GL_INCLUDE_DIRS "mesh_filter/include" "depth_image_octomap_updater/include")
  set(SYSTEM_GL_INCLUDE_DIRS ${GLEW_INCLUDE_DIR} ${GLUT_INCLUDE_DIR})
endif(WITH_OPENGL)

if(APPLE)
  find_package(X11 REQUIRED)
endif(APPLE)

find_package(catkin REQUIRED COMPONENTS
  cv_bridge
  moveit_core
  roscpp
  rosconsole
  urdf
  message_filters
  tf
  tf_conversions
  pluginlib
  image_transport
  object_recognition_msgs
  sensor_msgs
  moveit_msgs
smpl
)

find_package(Eigen3 REQUIRED)

# Eigen 3.2 (Wily) only provides EIGEN3_INCLUDE_DIR, not EIGEN3_INCLUDE_DIRS
if(NOT EIGEN3_INCLUDE_DIRS)
  set(EIGEN3_INCLUDE_DIRS ${EIGEN3_INCLUDE_DIR} )
endif()

find_package(OpenMP)
find_package(octomap REQUIRED)
find_package(OpenCV)

catkin_package(
  INCLUDE_DIRS
    lazy_free_space_updater/include
    point_containment_filter/include
    occupancy_map_monitor/include
    pointcloud_octomap_updater/include
    semantic_world/include
<<<<<<< HEAD
=======
    ${perception_GL_INCLUDE_DIRS}
    ${OCTOMAP_INCLUDE_DIRS}
>>>>>>> 0b612e77
  LIBRARIES
    moveit_lazy_free_space_updater
    moveit_point_containment_filter
    moveit_occupancy_map_monitor
    moveit_pointcloud_octomap_updater_core
    moveit_semantic_world
    ${OCTOMAP_LIBRARIES}
  CATKIN_DEPENDS
    moveit_core
    image_transport
    sensor_msgs
    moveit_msgs
   smpl
  DEPENDS
    EIGEN3
)

include_directories(lazy_free_space_updater/include
                    point_containment_filter/include
                    occupancy_map_monitor/include
                    pointcloud_octomap_updater/include
                    semantic_world/include
                    ${perception_GL_INCLUDE_DIRS}
                    ${Boost_INCLUDE_DIRS}
                    ${catkin_INCLUDE_DIRS}	    
                    ${DYNAMICEDT3D_INCLUDE_DIRS}
		   ${PCL_INCLUDE_DIRS})
include_directories(SYSTEM
                    ${OpenCV_INCLUDE_DIRS}
                    ${EIGEN3_INCLUDE_DIRS}
                    ${SYSTEM_GL_INCLUDE_DIR}
                    ${X11_INCLUDE_DIR}
                    )

link_directories(${X11_LIBRARY_DIR})
link_directories(${DYNAMICEDT3D_LIBRARY_DIRS})
link_directories(${PCL_LIBRARY_DIRS})

add_definitions(${PCL_DEFINITIONS})

add_subdirectory(lazy_free_space_updater)
add_subdirectory(point_containment_filter)
add_subdirectory(occupancy_map_monitor)
add_subdirectory(pointcloud_octomap_updater)
if (WITH_OPENGL)
  add_subdirectory(mesh_filter)
  add_subdirectory(depth_image_octomap_updater)
endif(WITH_OPENGL)

add_subdirectory(semantic_world)

install(
  FILES
    pointcloud_octomap_updater_plugin_description.xml
    depth_image_octomap_updater_plugin_description.xml
  DESTINATION
    ${CATKIN_PACKAGE_SHARE_DESTINATION})<|MERGE_RESOLUTION|>--- conflicted
+++ resolved
@@ -11,21 +11,12 @@
 
 find_package(Boost REQUIRED thread signals)
 
-<<<<<<< HEAD
-find_package(OpenGL REQUIRED)
-find_package(GLEW REQUIRED)
-find_package(GLUT REQUIRED)
 find_package( PCL 1.7 REQUIRED )
 
-find_package(dynamicEDT3D REQUIRED)
-
-if (OPENGL_FOUND)
-=======
 if(WITH_OPENGL)
   find_package(OpenGL REQUIRED)
   find_package(GLEW REQUIRED)
   find_package(GLUT REQUIRED)
->>>>>>> 0b612e77
   set(gl_LIBS ${gl_LIBS} ${OPENGL_LIBRARIES})
   set(perception_GL_INCLUDE_DIRS "mesh_filter/include" "depth_image_octomap_updater/include")
   set(SYSTEM_GL_INCLUDE_DIRS ${GLEW_INCLUDE_DIR} ${GLUT_INCLUDE_DIR})
@@ -70,11 +61,8 @@
     occupancy_map_monitor/include
     pointcloud_octomap_updater/include
     semantic_world/include
-<<<<<<< HEAD
-=======
     ${perception_GL_INCLUDE_DIRS}
     ${OCTOMAP_INCLUDE_DIRS}
->>>>>>> 0b612e77
   LIBRARIES
     moveit_lazy_free_space_updater
     moveit_point_containment_filter
