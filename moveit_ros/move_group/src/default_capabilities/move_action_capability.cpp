--- conflicted
+++ resolved
@@ -227,7 +227,7 @@
     ee_z = fk_res.pose_stamped[0].pose.position.z;
 
 
-    const int xc = grid_world->grid()->numCellsX();
+    /*const int xc = grid_world->grid()->numCellsX();
     const int yc = grid_world->grid()->numCellsY();
     const int zc = grid_world->grid()->numCellsZ();
     base_bfs.reset(new sbpl::motion::BFS_3D(xc, yc, zc));
@@ -260,7 +260,7 @@
     for (int z = 0; z < zc; z++) {
         if (base_bfs->isWall(x, y, z)) {
             Eigen::Vector3d p;
-            grid_world->grid()->gridToWorld(x, y, z, p.x(), p.y(), p.z());
+            //grid_world->grid()->gridToWorld(x, y, z, p.x(), p.y(), p.z());
             centers.push_back(p);
         }
     }
@@ -268,14 +268,14 @@
     }
 
    
-    sbpl::visual::Color color;
+    sbpl::motion::visual::Color color;
     color.r = 100.0f / 255.0f;
     color.g = 149.0f / 255.0f;
     color.b = 238.0f / 255.0f;
     color.a = 1.0f;
 
     
-    SV_SHOW_INFO_NAMED("bfs_walls_escape", sbpl::visual::MakeCubesMarker(
+    SV_SHOW_INFO_NAMED("bfs_walls_escape", sbpl::motion::visual::MakeCubesMarker(
             centers,
             grid_world->grid()->resolution(),
             color,
@@ -284,7 +284,7 @@
 
     ROS_ERROR_STREAM("Here after showing heursitics!");
 
-
+*/
     double x,y,z;
     std::vector<double> costs;
     int min_idx  = -1;
@@ -347,8 +347,8 @@
       ROS_ERROR_STREAM("after calling FK!");
 
       Eigen::Vector3i dp;
-      grid_world->grid()->worldToGrid(fk_res.pose_stamped[0].pose.position.x,fk_res.pose_stamped[0].pose.position.y,fk_res.pose_stamped[0].pose.position.z,
-                                      dp.x(), dp.y(), dp.z());
+      /*grid_world->grid()->worldToGrid(fk_res.pose_stamped[0].pose.position.x,fk_res.pose_stamped[0].pose.position.y,fk_res.pose_stamped[0].pose.position.z,
+                                      dp.x(), dp.y(), dp.z());*/
 
       ROS_ERROR_STREAM("Random config["<<i+correction<<"] is "<<x<<","<<y<<","<<z<<","<<robot_state.getVariablePosition(robot_state.getVariableNames()[3]));
       ROS_ERROR_STREAM("The equivalent EE pose "<<fk_res.pose_stamped[0].pose.position.x<<","<<fk_res.pose_stamped[0].pose.position.y<<","<<fk_res.pose_stamped[0].pose.position.z);
@@ -368,9 +368,9 @@
         computed_states.push_back(robot_state);
         
         ROS_ERROR_STREAM("Here before computing dist!");
-        double dist = ((double)(base_bfs->getDistance(dp.x(), dp.y(), dp.z())))*((double)grid_world->grid()->resolution());
-        costs.push_back(dist);
-        ROS_ERROR_STREAM("Dist is "<<dist<<" and before "<<base_bfs->getDistance(dp.x(), dp.y(), dp.z())<<" res "<<grid_world->grid()->resolution());
+       // double dist = ((double)(base_bfs->getDistance(dp.x(), dp.y(), dp.z())))*((double)grid_world->grid()->resolution());
+        //costs.push_back(dist);
+        //ROS_ERROR_STREAM("Dist is "<<dist<<" and before "<<base_bfs->getDistance(dp.x(), dp.y(), dp.z())<<" res "<<grid_world->grid()->resolution());
       }
 
       ROS_ERROR_STREAM(" The cost of the state is "<<costs[i+correction]);
@@ -461,11 +461,7 @@
       (planning_scene::PlanningScene::isEmpty(goal->planning_options.planning_scene_diff)) ?
           static_cast<const planning_scene::PlanningSceneConstPtr &>(lscene) :
           lscene->diff(goal->planning_options.planning_scene_diff);
-<<<<<<< HEAD
-
- planning_interface::MotionPlanResponse res;
- try
-=======
+
   planning_interface::MotionPlanResponse res;
 
   if (preempt_requested_)
@@ -476,7 +472,6 @@
   }
 
   try
->>>>>>> 0b612e77
   {
     context_->planning_pipeline_->generatePlan(the_scene, goal->request, res);
   }
