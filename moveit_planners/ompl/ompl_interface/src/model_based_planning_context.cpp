/*********************************************************************
 * Software License Agreement (BSD License)
 *
 *  Copyright (c) 2012, Willow Garage, Inc.
 *  All rights reserved.
 *
 *  Redistribution and use in source and binary forms, with or without
 *  modification, are permitted provided that the following conditions
 *  are met:
 *
 *   * Redistributions of source code must retain the above copyright
 *     notice, this list of conditions and the following disclaimer.
 *   * Redistributions in binary form must reproduce the above
 *     copyright notice, this list of conditions and the following
 *     disclaimer in the documentation and/or other materials provided
 *     with the distribution.
 *   * Neither the name of Willow Garage nor the names of its
 *     contributors may be used to endorse or promote products derived
 *     from this software without specific prior written permission.
 *
 *  THIS SOFTWARE IS PROVIDED BY THE COPYRIGHT HOLDERS AND CONTRIBUTORS
 *  "AS IS" AND ANY EXPRESS OR IMPLIED WARRANTIES, INCLUDING, BUT NOT
 *  LIMITED TO, THE IMPLIED WARRANTIES OF MERCHANTABILITY AND FITNESS
 *  FOR A PARTICULAR PURPOSE ARE DISCLAIMED. IN NO EVENT SHALL THE
 *  COPYRIGHT OWNER OR CONTRIBUTORS BE LIABLE FOR ANY DIRECT, INDIRECT,
 *  INCIDENTAL, SPECIAL, EXEMPLARY, OR CONSEQUENTIAL DAMAGES (INCLUDING,
 *  BUT NOT LIMITED TO, PROCUREMENT OF SUBSTITUTE GOODS OR SERVICES;
 *  LOSS OF USE, DATA, OR PROFITS; OR BUSINESS INTERRUPTION) HOWEVER
 *  CAUSED AND ON ANY THEORY OF LIABILITY, WHETHER IN CONTRACT, STRICT
 *  LIABILITY, OR TORT (INCLUDING NEGLIGENCE OR OTHERWISE) ARISING IN
 *  ANY WAY OUT OF THE USE OF THIS SOFTWARE, EVEN IF ADVISED OF THE
 *  POSSIBILITY OF SUCH DAMAGE.
 *********************************************************************/

/* Author: Ioan Sucan */

#include <boost/algorithm/string/trim.hpp>

#include <moveit/ompl_interface/model_based_planning_context.h>
#include <moveit/ompl_interface/detail/state_validity_checker.h>
#include <moveit/ompl_interface/detail/constrained_sampler.h>
#include <moveit/ompl_interface/detail/constrained_goal_sampler.h>
#include <moveit/ompl_interface/detail/goal_union.h>
#include <moveit/ompl_interface/detail/projection_evaluators.h>
#include <moveit/ompl_interface/constraints_library.h>
#include <moveit/kinematic_constraints/utils.h>
#include <moveit/profiler/profiler.h>
#include <moveit/utils/lexical_casts.h>
#include <eigen_conversions/eigen_msg.h>
#include <moveit/robot_state/conversions.h>
#include <ompl/base/samplers/UniformValidStateSampler.h>
#include <ompl/base/goals/GoalLazySamples.h>
#include <ompl/tools/config/SelfConfig.h>
#include <ompl/base/spaces/SE3StateSpace.h>
#include <ompl/datastructures/PDF.h>

#include "ompl/base/objectives/PathLengthOptimizationObjective.h"
#include "ompl/base/objectives/MechanicalWorkOptimizationObjective.h"
#include "ompl/base/objectives/MinimaxObjective.h"
#include "ompl/base/objectives/StateCostIntegralObjective.h"
#include "ompl/base/objectives/MaximizeMinClearanceObjective.h"

ompl_interface::ModelBasedPlanningContext::ModelBasedPlanningContext(const std::string &name,
                                                                     const ModelBasedPlanningContextSpecification &spec)
  : planning_interface::PlanningContext(name, spec.state_space_->getJointModelGroup()->getName())
  , spec_(spec)
  , complete_initial_robot_state_(spec.state_space_->getRobotModel())
  , ompl_simple_setup_(spec.ompl_simple_setup_)
  , ompl_benchmark_(*ompl_simple_setup_)
  , ompl_parallel_plan_(ompl_simple_setup_->getProblemDefinition())
  , ptc_(NULL)
  , last_plan_time_(0.0)
  , last_simplify_time_(0.0)
  , max_goal_samples_(0)
  , max_state_sampling_attempts_(0)
  , max_goal_sampling_attempts_(0)
  , max_planning_threads_(0)
  , max_solution_segment_length_(0.0)
  , minimum_waypoint_count_(0)
  , use_state_validity_cache_(true)
  , simplify_solutions_(true)
{
  ompl_simple_setup_->getStateSpace()->computeSignature(space_signature_);
  ompl_simple_setup_->getStateSpace()->setStateSamplerAllocator(
      boost::bind(&ModelBasedPlanningContext::allocPathConstrainedSampler, this, _1));
}

void ompl_interface::ModelBasedPlanningContext::setProjectionEvaluator(const std::string &peval)
{
  if (!spec_.state_space_)
  {
    ROS_ERROR_NAMED("model_based_planning_context", "No state space is configured yet");
    return;
  }
  ob::ProjectionEvaluatorPtr pe = getProjectionEvaluator(peval);
  if (pe)
    spec_.state_space_->registerDefaultProjection(pe);
}

ompl::base::ProjectionEvaluatorPtr
ompl_interface::ModelBasedPlanningContext::getProjectionEvaluator(const std::string &peval) const
{
  if (peval.find_first_of("link(") == 0 && peval[peval.length() - 1] == ')')
  {
    std::string link_name = peval.substr(5, peval.length() - 6);
    if (getRobotModel()->hasLinkModel(link_name))
      return ob::ProjectionEvaluatorPtr(new ProjectionEvaluatorLinkPose(this, link_name));
    else
      ROS_ERROR_NAMED("model_based_planning_context",
                      "Attempted to set projection evaluator with respect to position of link '%s', "
                      "but that link is not known to the kinematic model.",
                      link_name.c_str());
  }
  else if (peval.find_first_of("joints(") == 0 && peval[peval.length() - 1] == ')')
  {
    std::string joints = peval.substr(7, peval.length() - 8);
    boost::replace_all(joints, ",", " ");
    std::vector<unsigned int> j;
    std::stringstream ss(joints);
    while (ss.good() && !ss.eof())
    {
      std::string v;
      ss >> v >> std::ws;
      if (getJointModelGroup()->hasJointModel(v))
      {
        unsigned int vc = getJointModelGroup()->getJointModel(v)->getVariableCount();
        if (vc > 0)
        {
          int idx = getJointModelGroup()->getVariableGroupIndex(v);
          for (unsigned int q = 0; q < vc; ++q)
            j.push_back(idx + q);
        }
        else
          ROS_WARN_NAMED("model_based_planning_context", "%s: Ignoring joint '%s' in projection since it has 0 DOF",
                         name_.c_str(), v.c_str());
      }
      else
        ROS_ERROR_NAMED("model_based_planning_context",
                        "%s: Attempted to set projection evaluator with respect to value of joint "
                        "'%s', but that joint is not known to the group '%s'.",
                        name_.c_str(), v.c_str(), getGroupName().c_str());
    }
    if (j.empty())
      ROS_ERROR_NAMED("model_based_planning_context", "%s: No valid joints specified for joint projection",
                      name_.c_str());
    else
      return ob::ProjectionEvaluatorPtr(new ProjectionEvaluatorJointValue(this, j));
  }
  else
    ROS_ERROR_NAMED("model_based_planning_context",
                    "Unable to allocate projection evaluator based on description: '%s'", peval.c_str());
  return ob::ProjectionEvaluatorPtr();
}

ompl::base::StateSamplerPtr
ompl_interface::ModelBasedPlanningContext::allocPathConstrainedSampler(const ompl::base::StateSpace *ss) const
{
  if (spec_.state_space_.get() != ss)
  {
    ROS_ERROR_NAMED("model_based_planning_context",
                    "%s: Attempted to allocate a state sampler for an unknown state space", name_.c_str());
    return ompl::base::StateSamplerPtr();
  }

  ROS_DEBUG_NAMED("model_based_planning_context",
                  "%s: Allocating a new state sampler (attempts to use path constraints)", name_.c_str());

  if (path_constraints_)
  {
    if (spec_.constraints_library_)
    {
      const ConstraintApproximationPtr &ca =
          spec_.constraints_library_->getConstraintApproximation(path_constraints_msg_);
      if (ca)
      {
        ompl::base::StateSamplerAllocator c_ssa = ca->getStateSamplerAllocator(path_constraints_msg_);
        if (c_ssa)
        {
          ompl::base::StateSamplerPtr res = c_ssa(ss);
          if (res)
          {
            ROS_INFO_NAMED("model_based_planning_context",
                           "%s: Using precomputed state sampler (approximated constraint space) for constraint '%s'",
                           name_.c_str(), path_constraints_msg_.name.c_str());
            return res;
          }
        }
      }
    }

    constraint_samplers::ConstraintSamplerPtr cs;
    if (spec_.constraint_sampler_manager_)
      cs = spec_.constraint_sampler_manager_->selectSampler(getPlanningScene(), getGroupName(),
                                                            path_constraints_->getAllConstraints());

    if (cs)
    {
      ROS_INFO_NAMED("model_based_planning_context", "%s: Allocating specialized state sampler for state space",
                     name_.c_str());
      return ob::StateSamplerPtr(new ConstrainedSampler(this, cs));
    }
  }
  ROS_DEBUG_NAMED("model_based_planning_context", "%s: Allocating default state sampler for state space",
                  name_.c_str());
  return ss->allocDefaultStateSampler();
}

void ompl_interface::ModelBasedPlanningContext::configure()
{
  // convert the input state to the corresponding OMPL state
  
  moveit_msgs::RobotState msg;
  robot_state::robotStateToRobotStateMsg(complete_initial_robot_state_, msg);
  
  ompl::base::ScopedState<> ompl_start_state(spec_.state_space_);
  spec_.state_space_->copyToOMPLState(ompl_start_state.get(), getCompleteInitialRobotState());
  ompl_simple_setup_->setStartState(ompl_start_state);
  ompl_simple_setup_->setStateValidityChecker(ob::StateValidityCheckerPtr(new StateValidityChecker(this)));

  if (path_constraints_ && spec_.constraints_library_)
  {
    const ConstraintApproximationPtr &ca =
        spec_.constraints_library_->getConstraintApproximation(path_constraints_msg_);
    if (ca)
    {
      getOMPLStateSpace()->setInterpolationFunction(ca->getInterpolationFunction());
      ROS_INFO_NAMED("model_based_planning_context", "Using precomputed interpolation states");
    }
  }

  useConfig();
  if (ompl_simple_setup_->getGoal())
    ompl_simple_setup_->setup();
}

void ompl_interface::ModelBasedPlanningContext::useConfig()
{
  const std::map<std::string, std::string> &config = spec_.config_;
  if (config.empty())
    return;
  std::map<std::string, std::string> cfg = config;

  // set the distance between waypoints when interpolating and collision checking.
  std::map<std::string, std::string>::iterator it = cfg.find("longest_valid_segment_fraction");
  // If one of the two variables is set.
  if (it != cfg.end() || max_solution_segment_length_ != 0.0)
  {
    // clang-format off
    double longest_valid_segment_fraction_config = (it != cfg.end())
      ? moveit::core::toDouble(it->second)  // value from config file if there
      : 0.01;  // default value in OMPL.
    double longest_valid_segment_fraction_final = longest_valid_segment_fraction_config;
    if (max_solution_segment_length_ > 0.0)
    {
      // If this parameter is specified too, take the most conservative of the two variables,
      // i.e. the one that uses the shorter segment length.
      longest_valid_segment_fraction_final = std::min(
          longest_valid_segment_fraction_config,
          max_solution_segment_length_ / spec_.state_space_->getMaximumExtent()
      );
    }
    // clang-format on

    // convert to string using no locale
    cfg["longest_valid_segment_fraction"] = moveit::core::toString(longest_valid_segment_fraction_final);
  }

  // set the projection evaluator
  it = cfg.find("projection_evaluator");
  if (it != cfg.end())
  {
    setProjectionEvaluator(boost::trim_copy(it->second));
    cfg.erase(it);
  }

  if (cfg.empty())
    return;

  std::string optimizer;
  ompl::base::OptimizationObjectivePtr objective;
  it = cfg.find("optimization_objective");
  if (it == cfg.end())
  {
    optimizer = "PathLengthOptimizationObjective";
    ROS_DEBUG_NAMED("model_based_planning_context", "No optimization objective specified, defaulting to %s",
                    optimizer.c_str());
  }
  else
  {
    optimizer = it->second;
    cfg.erase(it);
  }

  if (optimizer == "PathLengthOptimizationObjective")
  {
    objective.reset(new ompl::base::PathLengthOptimizationObjective(ompl_simple_setup_->getSpaceInformation()));
  }
  else if (optimizer == "MinimaxObjective")
  {
    objective.reset(new ompl::base::MinimaxObjective(ompl_simple_setup_->getSpaceInformation()));
  }
  else if (optimizer == "StateCostIntegralObjective")
  {
    objective.reset(new ompl::base::StateCostIntegralObjective(ompl_simple_setup_->getSpaceInformation()));
  }
  else if (optimizer == "MechanicalWorkOptimizationObjective")
  {
    objective.reset(new ompl::base::MechanicalWorkOptimizationObjective(ompl_simple_setup_->getSpaceInformation()));
  }
  else if (optimizer == "MaximizeMinClearanceObjective")
  {
    objective.reset(new ompl::base::MaximizeMinClearanceObjective(ompl_simple_setup_->getSpaceInformation()));
  }
  else
  {
    objective.reset(new ompl::base::PathLengthOptimizationObjective(ompl_simple_setup_->getSpaceInformation()));
  }

  ompl_simple_setup_->setOptimizationObjective(objective);

  // remove the 'type' parameter; the rest are parameters for the planner itself
  it = cfg.find("type");
  if (it == cfg.end())
  {
    if (name_ != getGroupName())
      ROS_WARN_NAMED("model_based_planning_context", "%s: Attribute 'type' not specified in planner configuration",
                     name_.c_str());
  }
  else
  {
    std::string type = it->second;
    cfg.erase(it);
    ompl_simple_setup_->setPlannerAllocator(
        boost::bind(spec_.planner_selector_(type), _1, name_ != getGroupName() ? name_ : "", spec_));
    ROS_INFO_NAMED("model_based_planning_context",
                   "Planner configuration '%s' will use planner '%s'. "
                   "Additional configuration parameters will be set when the planner is constructed.",
                   name_.c_str(), type.c_str());
  }

  // call the setParams() after setup(), so we know what the params are
  ompl_simple_setup_->getSpaceInformation()->setup();
  ompl_simple_setup_->getSpaceInformation()->params().setParams(cfg, true);
  // call setup() again for possibly new param values
  ompl_simple_setup_->getSpaceInformation()->setup();
}

void ompl_interface::ModelBasedPlanningContext::setPlanningVolume(const moveit_msgs::WorkspaceParameters &wparams)
{
  if (wparams.min_corner.x == wparams.max_corner.x && wparams.min_corner.x == 0.0 &&
      wparams.min_corner.y == wparams.max_corner.y && wparams.min_corner.y == 0.0 &&
      wparams.min_corner.z == wparams.max_corner.z && wparams.min_corner.z == 0.0)
    ROS_WARN_NAMED("model_based_planning_context", "It looks like the planning volume was not specified.");

  ROS_DEBUG_NAMED("model_based_planning_context",
                  "%s: Setting planning volume (affects SE2 & SE3 joints only) to x = [%f, %f], y = "
                  "[%f, %f], z = [%f, %f]",
                  name_.c_str(), wparams.min_corner.x, wparams.max_corner.x, wparams.min_corner.y, wparams.max_corner.y,
                  wparams.min_corner.z, wparams.max_corner.z);

  spec_.state_space_->setPlanningVolume(wparams.min_corner.x, wparams.max_corner.x, wparams.min_corner.y,
                                        wparams.max_corner.y, wparams.min_corner.z, wparams.max_corner.z);
}

void ompl_interface::ModelBasedPlanningContext::simplifySolution(double timeout)
{
  ompl_simple_setup_->simplifySolution(timeout);
  last_simplify_time_ = ompl_simple_setup_->getLastSimplificationTime();
}

void ompl_interface::ModelBasedPlanningContext::interpolateSolution()
{
  if (ompl_simple_setup_->haveSolutionPath())
  {
<<<<<<< HEAD
    og::PathGeometric &pg = ompl_simple_setup_->getSolutionPath();
    pg.interpolate(
        std::max((unsigned int)floor(0.5 + pg.length() / max_solution_segment_length_), minimum_waypoint_count_));
=======
    og::PathGeometric& pg = ompl_simple_setup_->getSolutionPath();

    // Find the number of states that will be in the interpolated solution.
    // This is what interpolate() does internally.
    unsigned int eventual_states = 1;
    std::vector<ompl::base::State*> states = pg.getStates();
    for (size_t i = 0; i < states.size() - 1; i++)
    {
      eventual_states += ompl_simple_setup_->getStateSpace()->validSegmentCount(states[i], states[i + 1]);
    }

    if (eventual_states < minimum_waypoint_count_)
    {
      // If that's not enough states, use the minimum amount instead.
      pg.interpolate(minimum_waypoint_count_);
    }
    else
    {
      // Interpolate the path to have as the exact states that are checked when validating motions.
      pg.interpolate();
    }
>>>>>>> 0b612e77
  }
}

void ompl_interface::ModelBasedPlanningContext::convertPath(const ompl::geometric::PathGeometric &pg,
                                                            robot_trajectory::RobotTrajectory &traj) const
{
  robot_state::RobotState ks = complete_initial_robot_state_;
  for (std::size_t i = 0; i < pg.getStateCount(); ++i)
  {
    spec_.state_space_->copyToRobotState(ks, pg.getState(i));
    traj.addSuffixWayPoint(ks, 0.0);
  }
}

bool ompl_interface::ModelBasedPlanningContext::getSolutionPath(robot_trajectory::RobotTrajectory &traj) const
{
  traj.clear();
  if (!ompl_simple_setup_->haveSolutionPath())
    return false;
  convertPath(ompl_simple_setup_->getSolutionPath(), traj);
  return true;
}

void ompl_interface::ModelBasedPlanningContext::setVerboseStateValidityChecks(bool flag)
{
  if (ompl_simple_setup_->getStateValidityChecker())
    static_cast<StateValidityChecker *>(ompl_simple_setup_->getStateValidityChecker().get())->setVerbose(flag);
}

ompl::base::GoalPtr ompl_interface::ModelBasedPlanningContext::constructGoal()
{
  // ******************* set up the goal representation, based on goal constraints

  std::vector<ob::GoalPtr> goals;
  for (std::size_t i = 0; i < goal_constraints_.size(); ++i)
  {
    constraint_samplers::ConstraintSamplerPtr cs;
    if (spec_.constraint_sampler_manager_)
      cs = spec_.constraint_sampler_manager_->selectSampler(getPlanningScene(), getGroupName(),
                                                            goal_constraints_[i]->getAllConstraints());
    if (cs)
    {
      ob::GoalPtr g = ob::GoalPtr(new ConstrainedGoalSampler(this, goal_constraints_[i], cs));
      goals.push_back(g);
    }
  }

  if (!goals.empty())
    return goals.size() == 1 ? goals[0] : ompl::base::GoalPtr(new GoalSampleableRegionMux(goals));
  else
    ROS_ERROR_NAMED("model_based_planning_context", "Unable to construct goal representation");

  return ob::GoalPtr();
}

void ompl_interface::ModelBasedPlanningContext::setCompleteInitialState(
    const robot_state::RobotState &complete_initial_robot_state)
{
  complete_initial_robot_state_ = complete_initial_robot_state;
}

void ompl_interface::ModelBasedPlanningContext::clear()
{
  ompl_simple_setup_->clear();
  ompl_simple_setup_->clearStartStates();
  ompl_simple_setup_->setGoal(ob::GoalPtr());
  ompl_simple_setup_->setStateValidityChecker(ob::StateValidityCheckerPtr());
  path_constraints_.reset();
  goal_constraints_.clear();
  getOMPLStateSpace()->setInterpolationFunction(InterpolationFunction());
}

bool ompl_interface::ModelBasedPlanningContext::setPathConstraints(const moveit_msgs::Constraints &path_constraints,
                                                                   moveit_msgs::MoveItErrorCodes *error)
{
  // ******************* set the path constraints to use
  path_constraints_.reset(new kinematic_constraints::KinematicConstraintSet(getRobotModel()));
  path_constraints_->add(path_constraints, getPlanningScene()->getTransforms());
  path_constraints_msg_ = path_constraints;

  return true;
}

bool ompl_interface::ModelBasedPlanningContext::setGoalConstraints(
    const std::vector<moveit_msgs::Constraints> &goal_constraints, const moveit_msgs::Constraints &path_constraints,
    moveit_msgs::MoveItErrorCodes *error)
{
  // ******************* check if the input is correct
  goal_constraints_.clear();
  for (std::size_t i = 0; i < goal_constraints.size(); ++i)
  {
    moveit_msgs::Constraints constr = kinematic_constraints::mergeConstraints(goal_constraints[i], path_constraints);
    kinematic_constraints::KinematicConstraintSetPtr kset(
        new kinematic_constraints::KinematicConstraintSet(getRobotModel()));
    kset->add(constr, getPlanningScene()->getTransforms());
    if (!kset->empty())
      goal_constraints_.push_back(kset);
  }

  if (goal_constraints_.empty())
  {
    ROS_WARN_NAMED("model_based_planning_context", "%s: No goal constraints specified. There is no problem to solve.",
                   name_.c_str());
    if (error)
      error->val = moveit_msgs::MoveItErrorCodes::INVALID_GOAL_CONSTRAINTS;
    return false;
  }

  ob::GoalPtr goal = constructGoal();
  ompl_simple_setup_->setGoal(goal);
  if (goal)
    return true;
  else
    return false;
}

bool ompl_interface::ModelBasedPlanningContext::benchmark(double timeout, unsigned int count, planning_interface::MotionPlanDetailedResponse &res,
                                                          const std::string &filename)
{
  
  ompl_benchmark_.clearPlanners();
  ompl_simple_setup_->setup();
  ompl_benchmark_.addPlanner(ompl_simple_setup_->getPlanner());
  ompl_benchmark_.setExperimentName(getRobotModel()->getName() + "_" + getGroupName() + "_" +
                                    getPlanningScene()->getName() + "_" + name_);

  ot::Benchmark::Request req;
  req.maxTime = timeout;
  req.runCount = count;
  req.displayProgress = true;
  req.saveConsoleOutput = false;
  ompl_benchmark_.benchmark(req);
  sleep(10);
 


 last_plan_time_ = ompl_simple_setup_->getLastPlanComputationTime();
  double ptime = getLastPlanTime();
  res.trajectory_.reserve(2);
  res.processing_time_.push_back(ptime);
  res.description_.push_back("plan");
  res.trajectory_.resize(res.trajectory_.size() + 1);
  res.trajectory_.back().reset(new robot_trajectory::RobotTrajectory(getRobotModel(), getGroupName()));
  getSolutionPath(*res.trajectory_.back());
  logError("solution path length %i, %d",res.trajectory_.back()->getWayPointCount(),ptime);
  ompl::time::point start_interpolate = ompl::time::now();
  interpolateSolution();
  res.processing_time_.push_back(ompl::time::seconds(ompl::time::now() - start_interpolate));
  res.description_.push_back("interpolate");
  res.trajectory_.resize(res.trajectory_.size() + 1);
  res.trajectory_.back().reset(new robot_trajectory::RobotTrajectory(getRobotModel(), getGroupName()));
  getSolutionPath(*res.trajectory_.back());

   if(ompl_simple_setup_->getPlanner()->getName()=="Mobile_Manip[RRTstarkConfigDefault]" || ompl_simple_setup_->getPlanner()->getName()=="Mobile_Manip[PRMstarkConfigDefault]")
   {
    /*res.iterations_.push_back(ompl_simple_setup_->getPlanner()->as<og::RRTstar>()->numIterations());
    res.cost_.push_back(ompl_simple_setup_->getPlanner()->as<og::RRTstar>()->bestCost().value());*/
    res.iterations_.push_back(0);
    res.iterations_.push_back(0);
    res.cost_.push_back(0);
   }/*else if(ompl_simple_setup_->getPlanner()->getName()=="Mobile_Manip[PRMstarkConfigDefault]")
   {
    res.iterations_ .push_back(std::atof(ompl_simple_setup_->getPlanner()->as<og::PRMstar>()->getIterationCount().c_str()));
    res.cost_.push_back(std::atof(ompl_simple_setup_->getPlanner()->as<og::PRMstar>()->getBestCost().c_str()));
   }*/
  return filename.empty() ? ompl_benchmark_.saveResultsToFile() : ompl_benchmark_.saveResultsToFile(filename.c_str());
}

void ompl_interface::ModelBasedPlanningContext::startSampling()
{
  bool gls = ompl_simple_setup_->getGoal()->hasType(ob::GOAL_LAZY_SAMPLES);
  if (gls)
    static_cast<ob::GoalLazySamples *>(ompl_simple_setup_->getGoal().get())->startSampling();
  else
    // we know this is a GoalSampleableMux by elimination
    static_cast<GoalSampleableRegionMux *>(ompl_simple_setup_->getGoal().get())->startSampling();
}

void ompl_interface::ModelBasedPlanningContext::stopSampling()
{
  bool gls = ompl_simple_setup_->getGoal()->hasType(ob::GOAL_LAZY_SAMPLES);
  if (gls)
    static_cast<ob::GoalLazySamples *>(ompl_simple_setup_->getGoal().get())->stopSampling();
  else
    // we know this is a GoalSampleableMux by elimination
    static_cast<GoalSampleableRegionMux *>(ompl_simple_setup_->getGoal().get())->stopSampling();
}

void ompl_interface::ModelBasedPlanningContext::preSolve()
{
  // clear previously computed solutions
  ompl_simple_setup_->getProblemDefinition()->clearSolutionPaths();
  const ob::PlannerPtr planner = ompl_simple_setup_->getPlanner();
  if (planner)
    planner->clear();
  startSampling();
  ompl_simple_setup_->getSpaceInformation()->getMotionValidator()->resetMotionCounter();
}

void ompl_interface::ModelBasedPlanningContext::postSolve()
{
  stopSampling();
  int v = ompl_simple_setup_->getSpaceInformation()->getMotionValidator()->getValidMotionCount();
  int iv = ompl_simple_setup_->getSpaceInformation()->getMotionValidator()->getInvalidMotionCount();
  ROS_DEBUG_NAMED("model_based_planning_context", "There were %d valid motions and %d invalid motions.", v, iv);

  if (ompl_simple_setup_->getProblemDefinition()->hasApproximateSolution())
    ROS_WARN_NAMED("model_based_planning_context", "Computed solution is approximate");
}

bool ompl_interface::ModelBasedPlanningContext::solve(planning_interface::MotionPlanResponse &res)
{
  if (solve(request_.allowed_planning_time, request_.num_planning_attempts))
  {
    /* get params for sub-optimal planners */
    if(ompl_simple_setup_->getPlanner()->getName()=="Mobile_Manip[RRTstarkConfigDefault]")
   {
    res.iterations_ = ompl_simple_setup_->getPlanner()->as<og::RRTstar>()->numIterations();
    res.cost_ = ompl_simple_setup_->getPlanner()->as<og::RRTstar>()->bestCost().value();
   }else if(ompl_simple_setup_->getPlanner()->getName()=="Mobile_Manip[PRMstarkConfigDefault]")
   {
    res.iterations_ = std::atof(ompl_simple_setup_->getPlanner()->as<og::PRMstar>()->getIterationCount().c_str());
    res.cost_ = std::atof(ompl_simple_setup_->getPlanner()->as<og::PRMstar>()->getBestCost().c_str());
   }


    double ptime = getLastPlanTime();
    if (simplify_solutions_)
    {
      simplifySolution(request_.allowed_planning_time - ptime);
      ptime += getLastSimplifyTime();
    }
    interpolateSolution();

    // fill the response
    ROS_DEBUG_NAMED("model_based_planning_context", "%s: Returning successful solution with %lu states",
                    getName().c_str(), getOMPLSimpleSetup()->getSolutionPath().getStateCount());

    res.trajectory_.reset(new robot_trajectory::RobotTrajectory(getRobotModel(), getGroupName()));
    getSolutionPath(*res.trajectory_);
    res.planning_time_ = ptime;
    return true;
  }
  else
  {
    ROS_INFO_NAMED("model_based_planning_context", "Unable to solve the planning problem");
    res.error_code_.val = moveit_msgs::MoveItErrorCodes::PLANNING_FAILED;
    return false;
  }
}

bool ompl_interface::ModelBasedPlanningContext::solve(planning_interface::MotionPlanDetailedResponse &res)
{
  if (solve(request_.allowed_planning_time, request_.num_planning_attempts))
  {
  
    res.trajectory_.reserve(3);

    // add info about planned solution
    double ptime = getLastPlanTime();
    res.processing_time_.push_back(ptime);
    res.description_.push_back("plan");
    res.trajectory_.resize(res.trajectory_.size() + 1);
    res.trajectory_.back().reset(new robot_trajectory::RobotTrajectory(getRobotModel(), getGroupName()));
    getSolutionPath(*res.trajectory_.back());

    // simplify solution if time remains
    if (simplify_solutions_)
    {
      simplifySolution(request_.allowed_planning_time - ptime);
      res.processing_time_.push_back(getLastSimplifyTime());
      res.description_.push_back("simplify");
      res.trajectory_.resize(res.trajectory_.size() + 1);
      res.trajectory_.back().reset(new robot_trajectory::RobotTrajectory(getRobotModel(), getGroupName()));
      getSolutionPath(*res.trajectory_.back());
    }

    ompl::time::point start_interpolate = ompl::time::now();
    interpolateSolution();
    res.processing_time_.push_back(ompl::time::seconds(ompl::time::now() - start_interpolate));
    res.description_.push_back("interpolate");
    res.trajectory_.resize(res.trajectory_.size() + 1);
    res.trajectory_.back().reset(new robot_trajectory::RobotTrajectory(getRobotModel(), getGroupName()));
    getSolutionPath(*res.trajectory_.back());

    // fill the response
<<<<<<< HEAD
    logDebug("%s: Returning successful solution with %lu states", getName().c_str(),
             getOMPLSimpleSetup()->getSolutionPath().getStateCount());

      /* get params for sub-optimal planners */
    if(ompl_simple_setup_->getPlanner()->getName()=="Mobile_Manip[RRTstarkConfigDefault]")
   {
    res.iterations_.push_back(ompl_simple_setup_->getPlanner()->as<og::RRTstar>()->numIterations());
    res.cost_.push_back(ompl_simple_setup_->getPlanner()->as<og::RRTstar>()->bestCost().value());
   }else if(ompl_simple_setup_->getPlanner()->getName()=="Mobile_Manip[PRMstarkConfigDefault]")
   {
    res.iterations_ .push_back(std::atof(ompl_simple_setup_->getPlanner()->as<og::PRMstar>()->getIterationCount().c_str()));
    res.cost_.push_back(std::atof(ompl_simple_setup_->getPlanner()->as<og::PRMstar>()->getBestCost().c_str()));
   }


=======
    ROS_DEBUG_NAMED("model_based_planning_context", "%s: Returning successful solution with %lu states",
                    getName().c_str(), getOMPLSimpleSetup()->getSolutionPath().getStateCount());
>>>>>>> 0b612e77
    return true;
  }
  else
  {
    ROS_INFO_NAMED("model_based_planning_context", "Unable to solve the planning problem");
    res.error_code_.val = moveit_msgs::MoveItErrorCodes::PLANNING_FAILED;
    return false;
  }
}

bool ompl_interface::ModelBasedPlanningContext::solve(double timeout, unsigned int count)
{
  moveit::tools::Profiler::ScopedBlock sblock("PlanningContext:Solve");
  ompl::time::point start = ompl::time::now();
  preSolve();
  bool result = false;
  if (count <= 1)
  {
    ROS_DEBUG_NAMED("model_based_planning_context", "%s: Solving the planning problem once...", name_.c_str());
    ob::PlannerTerminationCondition ptc =
        ob::timedPlannerTerminationCondition(timeout - ompl::time::seconds(ompl::time::now() - start));
    registerTerminationCondition(ptc);
    result = ompl_simple_setup_->solve(ptc) == ompl::base::PlannerStatus::EXACT_SOLUTION;
    last_plan_time_ = ompl_simple_setup_->getLastPlanComputationTime();
    unregisterTerminationCondition();
  }
  else
  {
    ROS_DEBUG_NAMED("model_based_planning_context", "%s: Solving the planning problem %u times...", name_.c_str(),
                    count);
    ompl_parallel_plan_.clearHybridizationPaths();
    if (count <= max_planning_threads_)
    {
      ompl_parallel_plan_.clearPlanners();
      if (ompl_simple_setup_->getPlannerAllocator())
        for (unsigned int i = 0; i < count; ++i)
          ompl_parallel_plan_.addPlannerAllocator(ompl_simple_setup_->getPlannerAllocator());
      else
        for (unsigned int i = 0; i < count; ++i)
          ompl_parallel_plan_.addPlanner(ompl::tools::SelfConfig::getDefaultPlanner(ompl_simple_setup_->getGoal()));

      ob::PlannerTerminationCondition ptc =
          ob::timedPlannerTerminationCondition(timeout - ompl::time::seconds(ompl::time::now() - start));
      registerTerminationCondition(ptc);
      result = ompl_parallel_plan_.solve(ptc, 1, count, true) == ompl::base::PlannerStatus::EXACT_SOLUTION;
      last_plan_time_ = ompl::time::seconds(ompl::time::now() - start);
      unregisterTerminationCondition();
    }
    else
    {
      ob::PlannerTerminationCondition ptc =
          ob::timedPlannerTerminationCondition(timeout - ompl::time::seconds(ompl::time::now() - start));
      registerTerminationCondition(ptc);
      int n = count / max_planning_threads_;
      result = true;
      for (int i = 0; i < n && ptc() == false; ++i)
      {
        ompl_parallel_plan_.clearPlanners();
        if (ompl_simple_setup_->getPlannerAllocator())
          for (unsigned int i = 0; i < max_planning_threads_; ++i)
            ompl_parallel_plan_.addPlannerAllocator(ompl_simple_setup_->getPlannerAllocator());
        else
          for (unsigned int i = 0; i < max_planning_threads_; ++i)
            ompl_parallel_plan_.addPlanner(ompl::tools::SelfConfig::getDefaultPlanner(ompl_simple_setup_->getGoal()));
        bool r = ompl_parallel_plan_.solve(ptc, 1, count, true) == ompl::base::PlannerStatus::EXACT_SOLUTION;
        result = result && r;
      }
      n = count % max_planning_threads_;
      if (n && ptc() == false)
      {
        ompl_parallel_plan_.clearPlanners();
        if (ompl_simple_setup_->getPlannerAllocator())
          for (int i = 0; i < n; ++i)
            ompl_parallel_plan_.addPlannerAllocator(ompl_simple_setup_->getPlannerAllocator());
        else
          for (int i = 0; i < n; ++i)
            ompl_parallel_plan_.addPlanner(ompl::tools::SelfConfig::getDefaultPlanner(ompl_simple_setup_->getGoal()));
        bool r = ompl_parallel_plan_.solve(ptc, 1, count, true) == ompl::base::PlannerStatus::EXACT_SOLUTION;
        result = result && r;
      }
      last_plan_time_ = ompl::time::seconds(ompl::time::now() - start);
      unregisterTerminationCondition();
    }
  }

  postSolve();

  return result;
}

void ompl_interface::ModelBasedPlanningContext::registerTerminationCondition(const ob::PlannerTerminationCondition &ptc)
{
  boost::mutex::scoped_lock slock(ptc_lock_);
  ptc_ = &ptc;
}

void ompl_interface::ModelBasedPlanningContext::unregisterTerminationCondition()
{
  boost::mutex::scoped_lock slock(ptc_lock_);
  ptc_ = NULL;
}

bool ompl_interface::ModelBasedPlanningContext::terminate()
{
  boost::mutex::scoped_lock slock(ptc_lock_);
  if (ptc_)
    ptc_->terminate();
  return true;
}<|MERGE_RESOLUTION|>--- conflicted
+++ resolved
@@ -372,11 +372,7 @@
 {
   if (ompl_simple_setup_->haveSolutionPath())
   {
-<<<<<<< HEAD
-    og::PathGeometric &pg = ompl_simple_setup_->getSolutionPath();
-    pg.interpolate(
-        std::max((unsigned int)floor(0.5 + pg.length() / max_solution_segment_length_), minimum_waypoint_count_));
-=======
+
     og::PathGeometric& pg = ompl_simple_setup_->getSolutionPath();
 
     // Find the number of states that will be in the interpolated solution.
@@ -398,7 +394,6 @@
       // Interpolate the path to have as the exact states that are checked when validating motions.
       pg.interpolate();
     }
->>>>>>> 0b612e77
   }
 }
 
@@ -543,7 +538,7 @@
   res.trajectory_.resize(res.trajectory_.size() + 1);
   res.trajectory_.back().reset(new robot_trajectory::RobotTrajectory(getRobotModel(), getGroupName()));
   getSolutionPath(*res.trajectory_.back());
-  logError("solution path length %i, %d",res.trajectory_.back()->getWayPointCount(),ptime);
+  ROS_ERROR("solution path length %i, %d",res.trajectory_.back()->getWayPointCount(),ptime);
   ompl::time::point start_interpolate = ompl::time::now();
   interpolateSolution();
   res.processing_time_.push_back(ompl::time::seconds(ompl::time::now() - start_interpolate));
@@ -685,9 +680,9 @@
     getSolutionPath(*res.trajectory_.back());
 
     // fill the response
-<<<<<<< HEAD
-    logDebug("%s: Returning successful solution with %lu states", getName().c_str(),
-             getOMPLSimpleSetup()->getSolutionPath().getStateCount());
+
+    ROS_DEBUG_NAMED("model_based_planning_context", "%s: Returning successful solution with %lu states",
+                    getName().c_str(), getOMPLSimpleSetup()->getSolutionPath().getStateCount());
 
       /* get params for sub-optimal planners */
     if(ompl_simple_setup_->getPlanner()->getName()=="Mobile_Manip[RRTstarkConfigDefault]")
@@ -699,12 +694,7 @@
     res.iterations_ .push_back(std::atof(ompl_simple_setup_->getPlanner()->as<og::PRMstar>()->getIterationCount().c_str()));
     res.cost_.push_back(std::atof(ompl_simple_setup_->getPlanner()->as<og::PRMstar>()->getBestCost().c_str()));
    }
-
-
-=======
-    ROS_DEBUG_NAMED("model_based_planning_context", "%s: Returning successful solution with %lu states",
-                    getName().c_str(), getOMPLSimpleSetup()->getSolutionPath().getStateCount());
->>>>>>> 0b612e77
+   
     return true;
   }
   else
