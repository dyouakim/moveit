--- conflicted
+++ resolved
@@ -117,15 +117,11 @@
                     "A max_velocity_scaling_factor of 0.0 was specified, defaulting to %f instead.",
                     velocity_scaling_factor);
   else
-<<<<<<< HEAD
-    logWarn("Invalid max_velocity_scaling_factor %f specified, defaulting to %f instead.", max_velocity_scaling_factor,
-            velocity_scaling_factor);
-=======
+
     ROS_WARN_NAMED("trajectory_processing.iterative_time_parameterization",
                    "Invalid max_velocity_scaling_factor %f specified, defaulting to %f instead.",
                    max_velocity_scaling_factor, velocity_scaling_factor);
 
->>>>>>> 0b612e77
   for (int i = 0; i < num_points - 1; ++i)
   {
     const robot_state::RobotStatePtr& curr_waypoint = rob_trajectory.getWayPointPtr(i);
