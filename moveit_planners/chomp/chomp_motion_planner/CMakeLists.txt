cmake_minimum_required(VERSION 2.8.3)
project(chomp_motion_planner)

add_definitions(-std=c++11)

<<<<<<< HEAD
find_package(catkin REQUIRED COMPONENTS roscpp moveit_experimental moveit_core smpl)
=======
find_package(catkin REQUIRED COMPONENTS
  roscpp
  moveit_core
)
>>>>>>> 0b612e77

catkin_package(
  INCLUDE_DIRS include
  LIBRARIES ${PROJECT_NAME}
)

include_directories(include ${catkin_INCLUDE_DIRS})

add_library(${PROJECT_NAME}
  src/chomp_cost.cpp
  src/chomp_parameters.cpp
  src/chomp_trajectory.cpp
  src/chomp_optimizer.cpp
  src/chomp_planner.cpp
)
set_target_properties(${PROJECT_NAME} PROPERTIES VERSION ${${PROJECT_NAME}_VERSION})

target_link_libraries(${PROJECT_NAME} ${catkin_LIBRARIES})

install(DIRECTORY include/${PROJECT_NAME}/
  DESTINATION ${CATKIN_PACKAGE_INCLUDE_DESTINATION}
)

install(TARGETS ${PROJECT_NAME}
  ARCHIVE DESTINATION ${CATKIN_PACKAGE_LIB_DESTINATION}
  LIBRARY DESTINATION ${CATKIN_PACKAGE_LIB_DESTINATION}
  RUNTIME DESTINATION ${CATKIN_PACKAGE_BIN_DESTINATION}
)<|MERGE_RESOLUTION|>--- conflicted
+++ resolved
@@ -3,14 +3,8 @@
 
 add_definitions(-std=c++11)
 
-<<<<<<< HEAD
-find_package(catkin REQUIRED COMPONENTS roscpp moveit_experimental moveit_core smpl)
-=======
-find_package(catkin REQUIRED COMPONENTS
-  roscpp
-  moveit_core
-)
->>>>>>> 0b612e77
+
+find_package(catkin REQUIRED COMPONENTS roscpp moveit_core smpl)
 
 catkin_package(
   INCLUDE_DIRS include
