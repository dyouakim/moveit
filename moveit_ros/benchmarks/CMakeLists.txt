cmake_minimum_required(VERSION 2.8.12)
project(moveit_ros_benchmarks)

set(MOVEIT_LIB_NAME moveit_ros_benchmarks)

add_compile_options(-std=c++11)

if(NOT CMAKE_CONFIGURATION_TYPES AND NOT CMAKE_BUILD_TYPE)
  set(CMAKE_BUILD_TYPE Release)
endif()

find_package(Boost REQUIRED filesystem)

find_package(catkin REQUIRED COMPONENTS
  moveit_ros_planning
  moveit_ros_warehouse
<<<<<<< HEAD
  moveit_planners_ompl
=======
  pluginlib
>>>>>>> 0b612e77
  roscpp
)

catkin_package(
  LIBRARIES ${MOVEIT_LIB_NAME}
  CATKIN_DEPENDS
    moveit_ros_planning
    moveit_ros_warehouse
    moveit_planners_ompl
    roscpp
  DEPENDS
  INCLUDE_DIRS ${CMAKE_CURRENT_LIST_DIR}/include
)

<<<<<<< HEAD
include_directories(${catkin_INCLUDE_DIRS} ${CMAKE_CURRENT_LIST_DIR}/include)
link_directories(${catkin_LIBRARY_DIRS})
=======
include_directories(${CMAKE_CURRENT_LIST_DIR}/include ${catkin_INCLUDE_DIRS} ${Boost_INCLUDE_DIRS} )
>>>>>>> 0b612e77

add_library(${MOVEIT_LIB_NAME} src/BenchmarkOptions.cpp
                               src/BenchmarkExecutor.cpp)
set_target_properties(${MOVEIT_LIB_NAME} PROPERTIES VERSION ${${PROJECT_NAME}_VERSION})
target_link_libraries(${MOVEIT_LIB_NAME} ${catkin_LIBRARIES} ${Boost_LIBRARIES})

add_executable(moveit_run_benchmark src/RunBenchmark.cpp)
target_link_libraries(moveit_run_benchmark ${MOVEIT_LIB_NAME} ${catkin_LIBRARIES} ${Boost_LIBRARIES})

install(
  TARGETS
    ${MOVEIT_LIB_NAME} moveit_run_benchmark
  LIBRARY DESTINATION ${CATKIN_PACKAGE_LIB_DESTINATION}
  RUNTIME DESTINATION ${CATKIN_PACKAGE_BIN_DESTINATION})

install(DIRECTORY include/ DESTINATION ${CATKIN_GLOBAL_INCLUDE_DESTINATION})<|MERGE_RESOLUTION|>--- conflicted
+++ resolved
@@ -14,11 +14,8 @@
 find_package(catkin REQUIRED COMPONENTS
   moveit_ros_planning
   moveit_ros_warehouse
-<<<<<<< HEAD
   moveit_planners_ompl
-=======
   pluginlib
->>>>>>> 0b612e77
   roscpp
 )
 
@@ -33,12 +30,9 @@
   INCLUDE_DIRS ${CMAKE_CURRENT_LIST_DIR}/include
 )
 
-<<<<<<< HEAD
 include_directories(${catkin_INCLUDE_DIRS} ${CMAKE_CURRENT_LIST_DIR}/include)
 link_directories(${catkin_LIBRARY_DIRS})
-=======
-include_directories(${CMAKE_CURRENT_LIST_DIR}/include ${catkin_INCLUDE_DIRS} ${Boost_INCLUDE_DIRS} )
->>>>>>> 0b612e77
+
 
 add_library(${MOVEIT_LIB_NAME} src/BenchmarkOptions.cpp
                                src/BenchmarkExecutor.cpp)
