/*********************************************************************
 * Software License Agreement (BSD License)
 *
 *  Copyright (c) 2011, Willow Garage, Inc.
 *  All rights reserved.
 *
 *  Redistribution and use in source and binary forms, with or without
 *  modification, are permitted provided that the following conditions
 *  are met:
 *
 *   * Redistributions of source code must retain the above copyright
 *     notice, this list of conditions and the following disclaimer.
 *   * Redistributions in binary form must reproduce the above
 *     copyright notice, this list of conditions and the following
 *     disclaimer in the documentation and/or other materials provided
 *     with the distribution.
 *   * Neither the name of Willow Garage nor the names of its
 *     contributors may be used to endorse or promote products derived
 *     from this software without specific prior written permission.
 *
 *  THIS SOFTWARE IS PROVIDED BY THE COPYRIGHT HOLDERS AND CONTRIBUTORS
 *  "AS IS" AND ANY EXPRESS OR IMPLIED WARRANTIES, INCLUDING, BUT NOT
 *  LIMITED TO, THE IMPLIED WARRANTIES OF MERCHANTABILITY AND FITNESS
 *  FOR A PARTICULAR PURPOSE ARE DISCLAIMED. IN NO EVENT SHALL THE
 *  COPYRIGHT OWNER OR CONTRIBUTORS BE LIABLE FOR ANY DIRECT, INDIRECT,
 *  INCIDENTAL, SPECIAL, EXEMPLARY, OR CONSEQUENTIAL DAMAGES (INCLUDING,
 *  BUT NOT LIMITED TO, PROCUREMENT OF SUBSTITUTE GOODS OR SERVICES;
 *  LOSS OF USE, DATA, OR PROFITS; OR BUSINESS INTERRUPTION) HOWEVER
 *  CAUSED AND ON ANY THEORY OF LIABILITY, WHETHER IN CONTRACT, STRICT
 *  LIABILITY, OR TORT (INCLUDING NEGLIGENCE OR OTHERWISE) ARISING IN
 *  ANY WAY OUT OF THE USE OF THIS SOFTWARE, EVEN IF ADVISED OF THE
 *  POSSIBILITY OF SUCH DAMAGE.
 *********************************************************************/

/* Author: Ioan Sucan */

#ifndef MOVEIT_COLLISION_DETECTION_FCL_COLLISION_ROBOT_
#define MOVEIT_COLLISION_DETECTION_FCL_COLLISION_ROBOT_

#include <moveit/collision_detection_fcl/collision_common.h>

namespace collision_detection
{
class CollisionRobotFCL : public CollisionRobot
{
  friend class CollisionWorldFCL;

public:
  CollisionRobotFCL(const robot_model::RobotModelConstPtr &kmodel, double padding = 0.0, double scale = 1.0);

  CollisionRobotFCL(const CollisionRobotFCL &other);

  virtual void checkSelfCollision(const CollisionRequest &req, CollisionResult &res,
                                  const robot_state::RobotState &state) const;
  virtual void checkSelfCollision(const CollisionRequest &req, CollisionResult &res,
                                  const robot_state::RobotState &state, const AllowedCollisionMatrix &acm) const;
  virtual void checkSelfCollision(const CollisionRequest &req, CollisionResult &res,
                                  const robot_state::RobotState &state1, const robot_state::RobotState &state2) const;
  virtual void checkSelfCollision(const CollisionRequest &req, CollisionResult &res,
                                  const robot_state::RobotState &state1, const robot_state::RobotState &state2,
                                  const AllowedCollisionMatrix &acm) const;

<<<<<<< HEAD
  virtual void checkOtherCollision(const CollisionRequest &req, CollisionResult &res,
                                   const robot_state::RobotState &state, const CollisionRobot &other_robot,
                                   const robot_state::RobotState &other_state) const;
  virtual void checkOtherCollision(const CollisionRequest &req, CollisionResult &res,
                                   const robot_state::RobotState &state, const CollisionRobot &other_robot,
                                   const robot_state::RobotState &other_state, const AllowedCollisionMatrix &acm) const;
  virtual void checkOtherCollision(const CollisionRequest &req, CollisionResult &res,
                                   const robot_state::RobotState &state1, const robot_state::RobotState &state2,
                                   const CollisionRobot &other_robot, const robot_state::RobotState &other_state1,
                                   const robot_state::RobotState &other_state2) const;
  virtual void checkOtherCollision(const CollisionRequest &req, CollisionResult &res,
                                   const robot_state::RobotState &state1, const robot_state::RobotState &state2,
                                   const CollisionRobot &other_robot, const robot_state::RobotState &other_state1,
                                   const robot_state::RobotState &other_state2,
                                   const AllowedCollisionMatrix &acm) const;
=======
  virtual void checkOtherCollision(const CollisionRequest& req, CollisionResult& res,
                                   const robot_state::RobotState& state, const CollisionRobot& other_robot,
                                   const robot_state::RobotState& other_state) const;
  virtual void checkOtherCollision(const CollisionRequest& req, CollisionResult& res,
                                   const robot_state::RobotState& state, const CollisionRobot& other_robot,
                                   const robot_state::RobotState& other_state, const AllowedCollisionMatrix& acm) const;
  virtual void checkOtherCollision(const CollisionRequest& req, CollisionResult& res,
                                   const robot_state::RobotState& state1, const robot_state::RobotState& state2,
                                   const CollisionRobot& other_robot, const robot_state::RobotState& other_state1,
                                   const robot_state::RobotState& other_state2) const;
  virtual void checkOtherCollision(const CollisionRequest& req, CollisionResult& res,
                                   const robot_state::RobotState& state1, const robot_state::RobotState& state2,
                                   const CollisionRobot& other_robot, const robot_state::RobotState& other_state1,
                                   const robot_state::RobotState& other_state2,
                                   const AllowedCollisionMatrix& acm) const;

  virtual void distanceSelf(const DistanceRequest& req, DistanceResult& res,
                            const robot_state::RobotState& state) const override;

  virtual void distanceOther(const DistanceRequest& req, DistanceResult& res, const robot_state::RobotState& state,
                             const CollisionRobot& other_robot,
                             const robot_state::RobotState& other_state) const override;
>>>>>>> 0b612e77

  virtual double distanceSelf(const robot_state::RobotState &state) const;
  virtual double distanceSelf(const robot_state::RobotState &state, const AllowedCollisionMatrix &acm) const;
  virtual double distanceOther(const robot_state::RobotState &state, const CollisionRobot &other_robot,
                               const robot_state::RobotState &other_state) const;
  virtual double distanceOther(const robot_state::RobotState &state, const CollisionRobot &other_robot,
                               const robot_state::RobotState &other_state, const AllowedCollisionMatrix &acm) const;
  void constructFCLObject(const robot_state::RobotState &state, FCLObject &fcl_obj) const;
  
protected:
  virtual void updatedPaddingOrScaling(const std::vector<std::string> &links);
  void allocSelfCollisionBroadPhase(const robot_state::RobotState &state, FCLManager &manager) const;
  void getAttachedBodyObjects(const robot_state::AttachedBody *ab, std::vector<FCLGeometryConstPtr> &geoms) const;

<<<<<<< HEAD
  void checkSelfCollisionHelper(const CollisionRequest &req, CollisionResult &res, const robot_state::RobotState &state,
                                const AllowedCollisionMatrix *acm) const;
  void checkOtherCollisionHelper(const CollisionRequest &req, CollisionResult &res,
                                 const robot_state::RobotState &state, const CollisionRobot &other_robot,
                                 const robot_state::RobotState &other_state, const AllowedCollisionMatrix *acm) const;
  double distanceSelfHelper(const robot_state::RobotState &state, const AllowedCollisionMatrix *acm) const;
  double distanceOtherHelper(const robot_state::RobotState &state, const CollisionRobot &other_robot,
                             const robot_state::RobotState &other_state, const AllowedCollisionMatrix *acm) const;
=======
  void checkSelfCollisionHelper(const CollisionRequest& req, CollisionResult& res, const robot_state::RobotState& state,
                                const AllowedCollisionMatrix* acm) const;
  void checkOtherCollisionHelper(const CollisionRequest& req, CollisionResult& res,
                                 const robot_state::RobotState& state, const CollisionRobot& other_robot,
                                 const robot_state::RobotState& other_state, const AllowedCollisionMatrix* acm) const;
>>>>>>> 0b612e77

  std::vector<FCLGeometryConstPtr> geoms_;
  std::vector<FCLCollisionObjectConstPtr> fcl_objs_;
};
}

#endif<|MERGE_RESOLUTION|>--- conflicted
+++ resolved
@@ -46,90 +46,52 @@
   friend class CollisionWorldFCL;
 
 public:
-  CollisionRobotFCL(const robot_model::RobotModelConstPtr &kmodel, double padding = 0.0, double scale = 1.0);
+  CollisionRobotFCL(const robot_model::RobotModelConstPtr& robot_model, double padding = 0.0, double scale = 1.0);
 
-  CollisionRobotFCL(const CollisionRobotFCL &other);
+  CollisionRobotFCL(const CollisionRobotFCL& other);
 
-  virtual void checkSelfCollision(const CollisionRequest &req, CollisionResult &res,
-                                  const robot_state::RobotState &state) const;
-  virtual void checkSelfCollision(const CollisionRequest &req, CollisionResult &res,
-                                  const robot_state::RobotState &state, const AllowedCollisionMatrix &acm) const;
-  virtual void checkSelfCollision(const CollisionRequest &req, CollisionResult &res,
-                                  const robot_state::RobotState &state1, const robot_state::RobotState &state2) const;
-  virtual void checkSelfCollision(const CollisionRequest &req, CollisionResult &res,
-                                  const robot_state::RobotState &state1, const robot_state::RobotState &state2,
-                                  const AllowedCollisionMatrix &acm) const;
+  void checkSelfCollision(const CollisionRequest& req, CollisionResult& res,
+                          const robot_state::RobotState& state) const override;
+  void checkSelfCollision(const CollisionRequest& req, CollisionResult& res, const robot_state::RobotState& state,
+                          const AllowedCollisionMatrix& acm) const override;
+  void checkSelfCollision(const CollisionRequest& req, CollisionResult& res, const robot_state::RobotState& state1,
+                          const robot_state::RobotState& state2) const override;
+  void checkSelfCollision(const CollisionRequest& req, CollisionResult& res, const robot_state::RobotState& state1,
+                          const robot_state::RobotState& state2, const AllowedCollisionMatrix& acm) const override;
 
-<<<<<<< HEAD
-  virtual void checkOtherCollision(const CollisionRequest &req, CollisionResult &res,
-                                   const robot_state::RobotState &state, const CollisionRobot &other_robot,
-                                   const robot_state::RobotState &other_state) const;
-  virtual void checkOtherCollision(const CollisionRequest &req, CollisionResult &res,
-                                   const robot_state::RobotState &state, const CollisionRobot &other_robot,
-                                   const robot_state::RobotState &other_state, const AllowedCollisionMatrix &acm) const;
-  virtual void checkOtherCollision(const CollisionRequest &req, CollisionResult &res,
-                                   const robot_state::RobotState &state1, const robot_state::RobotState &state2,
-                                   const CollisionRobot &other_robot, const robot_state::RobotState &other_state1,
-                                   const robot_state::RobotState &other_state2) const;
-  virtual void checkOtherCollision(const CollisionRequest &req, CollisionResult &res,
-                                   const robot_state::RobotState &state1, const robot_state::RobotState &state2,
-                                   const CollisionRobot &other_robot, const robot_state::RobotState &other_state1,
-                                   const robot_state::RobotState &other_state2,
-                                   const AllowedCollisionMatrix &acm) const;
-=======
-  virtual void checkOtherCollision(const CollisionRequest& req, CollisionResult& res,
-                                   const robot_state::RobotState& state, const CollisionRobot& other_robot,
-                                   const robot_state::RobotState& other_state) const;
-  virtual void checkOtherCollision(const CollisionRequest& req, CollisionResult& res,
-                                   const robot_state::RobotState& state, const CollisionRobot& other_robot,
-                                   const robot_state::RobotState& other_state, const AllowedCollisionMatrix& acm) const;
-  virtual void checkOtherCollision(const CollisionRequest& req, CollisionResult& res,
-                                   const robot_state::RobotState& state1, const robot_state::RobotState& state2,
-                                   const CollisionRobot& other_robot, const robot_state::RobotState& other_state1,
-                                   const robot_state::RobotState& other_state2) const;
-  virtual void checkOtherCollision(const CollisionRequest& req, CollisionResult& res,
-                                   const robot_state::RobotState& state1, const robot_state::RobotState& state2,
-                                   const CollisionRobot& other_robot, const robot_state::RobotState& other_state1,
-                                   const robot_state::RobotState& other_state2,
-                                   const AllowedCollisionMatrix& acm) const;
+  void checkOtherCollision(const CollisionRequest& req, CollisionResult& res, const robot_state::RobotState& state,
+                           const CollisionRobot& other_robot,
+                           const robot_state::RobotState& other_state) const override;
+  void checkOtherCollision(const CollisionRequest& req, CollisionResult& res, const robot_state::RobotState& state,
+                           const CollisionRobot& other_robot, const robot_state::RobotState& other_state,
+                           const AllowedCollisionMatrix& acm) const override;
+  void checkOtherCollision(const CollisionRequest& req, CollisionResult& res, const robot_state::RobotState& state1,
+                           const robot_state::RobotState& state2, const CollisionRobot& other_robot,
+                           const robot_state::RobotState& other_state1,
+                           const robot_state::RobotState& other_state2) const override;
+  void checkOtherCollision(const CollisionRequest& req, CollisionResult& res, const robot_state::RobotState& state1,
+                           const robot_state::RobotState& state2, const CollisionRobot& other_robot,
+                           const robot_state::RobotState& other_state1, const robot_state::RobotState& other_state2,
+                           const AllowedCollisionMatrix& acm) const override;
 
-  virtual void distanceSelf(const DistanceRequest& req, DistanceResult& res,
-                            const robot_state::RobotState& state) const override;
+  void distanceSelf(const DistanceRequest& req, DistanceResult& res,
+                    const robot_state::RobotState& state) const override;
 
-  virtual void distanceOther(const DistanceRequest& req, DistanceResult& res, const robot_state::RobotState& state,
-                             const CollisionRobot& other_robot,
-                             const robot_state::RobotState& other_state) const override;
->>>>>>> 0b612e77
+  void distanceOther(const DistanceRequest& req, DistanceResult& res, const robot_state::RobotState& state,
+                     const CollisionRobot& other_robot, const robot_state::RobotState& other_state) const override;
+void constructFCLObject(const robot_state::RobotState& state, FCLObject& fcl_obj) const;
 
-  virtual double distanceSelf(const robot_state::RobotState &state) const;
-  virtual double distanceSelf(const robot_state::RobotState &state, const AllowedCollisionMatrix &acm) const;
-  virtual double distanceOther(const robot_state::RobotState &state, const CollisionRobot &other_robot,
-                               const robot_state::RobotState &other_state) const;
-  virtual double distanceOther(const robot_state::RobotState &state, const CollisionRobot &other_robot,
-                               const robot_state::RobotState &other_state, const AllowedCollisionMatrix &acm) const;
-  void constructFCLObject(const robot_state::RobotState &state, FCLObject &fcl_obj) const;
+protected:
+  void updatedPaddingOrScaling(const std::vector<std::string>& links) override;
   
-protected:
-  virtual void updatedPaddingOrScaling(const std::vector<std::string> &links);
-  void allocSelfCollisionBroadPhase(const robot_state::RobotState &state, FCLManager &manager) const;
-  void getAttachedBodyObjects(const robot_state::AttachedBody *ab, std::vector<FCLGeometryConstPtr> &geoms) const;
+  void allocSelfCollisionBroadPhase(const robot_state::RobotState& state, FCLManager& manager) const;
+  void getAttachedBodyObjects(const robot_state::AttachedBody* ab, std::vector<FCLGeometryConstPtr>& geoms) const;
 
-<<<<<<< HEAD
-  void checkSelfCollisionHelper(const CollisionRequest &req, CollisionResult &res, const robot_state::RobotState &state,
-                                const AllowedCollisionMatrix *acm) const;
-  void checkOtherCollisionHelper(const CollisionRequest &req, CollisionResult &res,
-                                 const robot_state::RobotState &state, const CollisionRobot &other_robot,
-                                 const robot_state::RobotState &other_state, const AllowedCollisionMatrix *acm) const;
-  double distanceSelfHelper(const robot_state::RobotState &state, const AllowedCollisionMatrix *acm) const;
-  double distanceOtherHelper(const robot_state::RobotState &state, const CollisionRobot &other_robot,
-                             const robot_state::RobotState &other_state, const AllowedCollisionMatrix *acm) const;
-=======
   void checkSelfCollisionHelper(const CollisionRequest& req, CollisionResult& res, const robot_state::RobotState& state,
                                 const AllowedCollisionMatrix* acm) const;
   void checkOtherCollisionHelper(const CollisionRequest& req, CollisionResult& res,
                                  const robot_state::RobotState& state, const CollisionRobot& other_robot,
                                  const robot_state::RobotState& other_state, const AllowedCollisionMatrix* acm) const;
->>>>>>> 0b612e77
 
   std::vector<FCLGeometryConstPtr> geoms_;
   std::vector<FCLCollisionObjectConstPtr> fcl_objs_;
