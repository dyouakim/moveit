--- conflicted
+++ resolved
@@ -679,45 +679,8 @@
   return true;
 }
 
-<<<<<<< HEAD
-void plan_execution::PlanExecution::computeFirstValidPoint(const ExecutableMotionPlan &plan, const std::pair<int, int> &path_segment)
-{
-
-  if (path_segment.first >= 0 && path_segment.second >= 0)
-  {
-    planning_scene_monitor::LockedPlanningSceneRO lscene(plan.planning_scene_monitor_);  // lock the scene so that it
-                                                                                         // does not modify the world                                                                                 // representation while
-    const robot_trajectory::RobotTrajectory &t = *plan.plan_components_[path_segment.first].trajectory_;
-    const collision_detection::AllowedCollisionMatrix *acm =
-        plan.plan_components_[path_segment.first].allowed_collision_matrix_.get();
-    std::size_t wpc = t.getWayPointCount();
-    collision_detection::CollisionRequest req;
-    req.group_name = t.getGroupName();
-    for (std::size_t i = invalidWayPointIdx_+1; i < wpc; ++i)
-    {
-      collision_detection::CollisionResult res;
-      if (acm)
-        plan.planning_scene_->checkCollision(req, res, t.getWayPoint(i), *acm);
-      else
-        plan.planning_scene_->checkCollision(req, res, t.getWayPoint(i));
-
-      bool invalid = res.collision || !plan.planning_scene_->isStateFeasible(t.getWayPoint(i), false);
-      if(invalid)
-      {
-        ROS_ERROR_STREAM("invalid  continue "<<i<<","<<wpc);
-        continue;
-      }
-      else
-      {
-        firstValidPointIdx_ = i+1;
-        ROS_ERROR_STREAM("valid set "<<firstValidPointIdx_);
-        return;
-      }
-    }
-  }
-}
-
-
+
+/* added to integrate reactive avoidance with planning*/
 void plan_execution::PlanExecution::moveToEscapePoint(ExecutableMotionPlan &plan, const Options &opt, moveit_msgs::MoveItErrorCodes& moveToEscapeResult)
 {
   
@@ -726,9 +689,6 @@
 }
 
 moveit_msgs::MoveItErrorCodes plan_execution::PlanExecution::executeAndMonitor( ExecutableMotionPlan &plan, const Options &opt)
-=======
-moveit_msgs::MoveItErrorCodes plan_execution::PlanExecution::executeAndMonitor(ExecutableMotionPlan& plan)
->>>>>>> 0b612e77
 {
   if (!plan.planning_scene_monitor_)
     plan.planning_scene_monitor_ = planning_scene_monitor_;
@@ -759,11 +719,8 @@
   int prev = -1;
   for (std::size_t i = 0; i < plan.plan_components_.size(); ++i)
   {
-<<<<<<< HEAD
     if (!plan.plan_components_[i].trajectory_ || plan.plan_components_[i].trajectory_->empty())
       continue;
-=======
->>>>>>> 0b612e77
     // \todo should this be in trajectory_execution ? Maybe. Then that will have to use kinematic_trajectory too;
     // spliting trajectories for controllers becomes interesting: tied to groups instead of joints. this could cause
     // some problems
@@ -834,7 +791,6 @@
       new_scene_update_ = false;
       if (!isRemainingPathValid(plan))
       {
-        //computeFirstValidPoint(plan, trajectory_execution_manager_->getCurrentExpectedTrajectoryIndex());
         path_became_invalid_ = true;
         break;
       }
@@ -921,17 +877,7 @@
       preempt_requested_ = true;
       return;
     }
-<<<<<<< HEAD
-   // if there is a next trajectory, check it for validity, before we start execution
-  std::size_t test_index = index;
-  while (++test_index < plan->plan_components_.size())
-    if (plan->plan_components_[test_index].trajectory_ && !plan->plan_components_[test_index].trajectory_->empty())
-    {
-      if (!isRemainingPathValid(*plan, std::make_pair<int>(test_index, 0)))
-        path_became_invalid_ = true;
-      break;
-    }
-=======
+
 
   // if there is a next trajectory, check it for validity, before we start execution
   ++index;
@@ -941,5 +887,4 @@
     if (!isRemainingPathValid(*plan, std::make_pair<int>(index, 0)))
       path_became_invalid_ = true;
   }
->>>>>>> 0b612e77
 }