--- conflicted
+++ resolved
@@ -7,39 +7,6 @@
   set(CMAKE_BUILD_TYPE Release)
 endif()
 
-<<<<<<< HEAD
-find_package(Boost REQUIRED system filesystem date_time thread iostreams)
-find_package(catkin REQUIRED
-COMPONENTS
-  moveit_core
-  moveit_msgs
-  resource_retriever
-  kdl_parser
-  geometric_shapes
-  eigen_stl_containers
-  eigen_conversions
-  random_numbers
-  visualization_msgs
-  roslib
-  rostime
-  pluginlib
-  cmake_modules
-smpl)
-find_package(console_bridge REQUIRED)
-find_package(Eigen3 REQUIRED)
-
-# Eigen 3.2 (Wily) only provides EIGEN3_INCLUDE_DIR, not EIGEN3_INCLUDE_DIRS
-if(NOT EIGEN3_INCLUDE_DIRS)
-  set(EIGEN3_INCLUDE_DIRS ${EIGEN3_INCLUDE_DIR})
-endif()
-
-find_package(octomap REQUIRED)
-find_package(urdfdom REQUIRED)
-find_package(urdfdom_headers REQUIRED)
-
-set(VERSION_FILE_PATH "${CATKIN_DEVEL_PREFIX}/include")
-file(MAKE_DIRECTORY "${VERSION_FILE_PATH}")
-=======
 #find_package(Boost REQUIRED system filesystem date_time thread iostreams)
 find_package(catkin REQUIRED)
 #COMPONENTS
@@ -66,7 +33,6 @@
 #find_package(octomap REQUIRED)
 #find_package(urdfdom REQUIRED)
 #find_package(urdfdom_headers REQUIRED)
->>>>>>> 0b612e77
 
 set(THIS_PACKAGE_INCLUDE_DIRS)
 
@@ -102,4 +68,4 @@
   ${urdfdom_INCLUDE_DIRS}
   ${urdfdom_headers_INCLUDE_DIRS}
   ${OCTOMAP_INCLUDE_DIRS}
-  )+  )
