--- conflicted
+++ resolved
@@ -85,13 +85,10 @@
                     ${EIGEN3_INCLUDE_DIRS}
 )
 
-<<<<<<< HEAD
 link_directories(${Boost_LIBRARY_DIRS})
 link_directories(${catkin_LIBRARY_DIRS})
 link_directories(${DYNAMICEDT3D_LIBRARY_DIRS})
 
-=======
->>>>>>> 0b612e77
 add_subdirectory(rdf_loader)
 add_subdirectory(collision_plugin_loader)
 add_subdirectory(kinematics_plugin_loader)
