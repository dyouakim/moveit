--- conflicted
+++ resolved
@@ -71,14 +71,9 @@
     res.error_code.val = moveit_msgs::MoveItErrorCodes::INVALID_ROBOT_STATE;
     return false;
   }
-<<<<<<< HEAD
   moveit_msgs::PlanningScene msg;
   planning_scene->getPlanningSceneMsg(msg);
   ROS_ERROR_STREAM("Number of obstacles before planning "<<msg.world.collision_objects.size());
-  
-=======
-
->>>>>>> 0b612e77
   ros::WallTime start_time = ros::WallTime::now();
   ChompTrajectory trajectory(planning_scene->getRobotModel(), 3.0, .03, req.group_name);
 
@@ -133,11 +128,7 @@
     }
   }
 
-<<<<<<< HEAD
- 
-  // fill in an initial quintic spline trajectory
-  trajectory.fillInMinJerk();
-=======
+
   const std::vector<std::string>& active_joint_names = model_group->getActiveJointModelNames();
   const Eigen::MatrixXd goal_state = trajectory.getTrajectoryPoint(goal_index);
   moveit::core::RobotState goal_robot_state = planning_scene->getCurrentState();
@@ -173,7 +164,6 @@
   ROS_INFO_NAMED("chomp_planner", "CHOMP trajectory initialized using method: %s ",
                  (params.trajectory_initialization_method_).c_str());
 
->>>>>>> 0b612e77
   // optimize!
   moveit::core::RobotState start_state(planning_scene->getCurrentState());
   moveit::core::robotStateMsgToRobotState(req.start_state, start_state);
@@ -181,10 +171,7 @@
 
   ros::WallTime create_time = ros::WallTime::now();
 
-<<<<<<< HEAD
-  ChompOptimizer optimizer(&trajectory, planning_scene, req.group_name, &params, start_state);
-  if (!optimizer.isInitialized())
-=======
+
   int replan_count = 0;
   bool replan_flag = false;
   double org_learning_rate = 0.04, org_ridge_factor = 0.0, org_planning_time_limit = 10;
@@ -203,8 +190,7 @@
 
   // while loop for replanning (recovery behaviour) if collision free optimized solution not found
   while (true)
->>>>>>> 0b612e77
-  {
+ {
     if (replan_flag)
     {
       // increase learning rate in hope to find a successful path; increase ridge factor to avoid obstacles; add 5
@@ -288,10 +274,9 @@
                   res.trajectory[0].joint_trajectory.points[goal_index].time_from_start.toSec());
   res.error_code.val = moveit_msgs::MoveItErrorCodes::SUCCESS;
   res.processing_time.push_back((ros::WallTime::now() - start_time).toSec());
-<<<<<<< HEAD
-  res.cost.push_back(optimizer.getCost());
-  res.iterations.push_back(optimizer.getIterations());
-=======
+
+  res.cost.push_back(optimizer->getCost());
+  res.iterations.push_back(optimizer->getIterations());
 
   // report planning failure if path has collisions
   if (not optimizer->isCollisionFree())
@@ -320,7 +305,6 @@
     }
   }
 
->>>>>>> 0b612e77
   return true;
 }
 }